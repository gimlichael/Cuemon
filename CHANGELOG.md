# Changelog

All notable changes to this project, from version 6.0.0 and forward, will be documented in this file, aggregated.

The format is based on [Keep a Changelog](https://keepachangelog.com/en/1.1.0/), and this project adheres to [Semantic Versioning](https://semver.org/spec/v2.0.0.html).

For more details, please refer to `PackageReleaseNotes.txt` on a per assembly basis in the `.nuget` folder.

<<<<<<< HEAD
## [10.0.0] - TBD

This is a major release that focuses on adapting to the latest .NET 10 (LTS) release, while also removing support for .NET 8 (LTS).

### Changed

- Lock statement has been updated to use the new System.Threading.Lock class where applicable

### Removed

- Backport.System.Threading.Lock (since System.Threading.Lock is now available in modern TFMs) dependency from Cuemon.Extensions.Threading

> [!NOTE]
> Although a tough decision (as I love FOSS and the community behind), this is aligned with the original idea and concept behind **Cuemon for .NET**; to enhance the developer experience with additional features,
> functionality and extensions for namespaces within Base Class Library (BCL) while adhering to Framework Design Guidelines (FDG)
> and not relying on 3rd party libraries that are not part of the BCL.<br/><br/>
> _A warm thank you to [Mark Cilia Vincenti](https://github.com/MarkCiliaVincenti) for his idea and contribution to include [Backport.System.Threading.Lock library](https://www.nuget.org/packages/Backport.System.Threading.Lock) into the Cuemon assembly family._
=======
## [9.0.9] - 2025-09-13

This is a service update that focuses on package dependencies.
>>>>>>> 11021959

## [9.0.8] - 2025-08-07

This is a service update that focuses on package dependencies.

## [9.0.7] - 2025-07-09

This is a service update that focuses on package dependencies and a few bug fixes.

### Changed

- `System.Data.SqlClient` to `Microsoft.Data.SqlClient` since the former is officially deprecated in `Cuemon.Data.SqlClient` assembly

## [9.0.6] - 2025-06-14

This is a service update that focuses on package dependencies and a minor new handy feature; `Cuemon.Threading.Awaiter.RunUntilSuccessfulOrTimeoutAsync` method.

### Added

- Awaiter class in the Cuemon.Threading namespace that provides a set of static methods for awaiting asynchronous operations:
  - RunUntilSuccessfulOrTimeoutAsync repeatedly invokes a specified asynchronous lambda expression until it succeeds or a configured timeout is reached
- AsyncRunOptions class in the Cuemon.Threading namespace that provides configuration options for the RunUntilSuccessfulOrTimeoutAsync method


## [9.0.5] - 2025-05-13

This is a service update that focuses on package dependencies and a few bug fixes.

### Added

- SecureHashAlgorithm512256 class in the Cuemon.Security.Cryptography namespace that provides a SHA-512-256 implementation of the SHA (Secure Hash Algorithm) cryptographic hashing algorithm for 512-bit hash values
- SHA512256 class in the Cuemon.Security.Cryptography namespace that represents the SHA-512/256 cryptographic hash algorithm, which produces a 256-bit hash value using the SHA-512 algorithm as its base
- DigestCryptoAlgorithm enum in the Cuemon.AspNetCore.Authentication.Digest namespace that specifies the supported digest algorithms for HTTP Digest Access Authentication
- DigestHashFactory class in the Cuemon.AspNetCore.Authentication.Digest namespace that provides access to factory methods for creating and configuring Hash instances based on UnkeyedCryptoHash{TAlgorithm}

### Changed

- UnkeyedCryptoAlgorithm enum in the Cuemon.Security.Cryptography namespace was extended with a new value: Sha512Slash256
- UnkeyedHashFactory class in the Cuemon.Security.Cryptography namespace was extended with a new method: CreateCryptoSha512Slash256
- DigestAuthenticationOptions class in the Cuemon.AspNetCore.Authentication.Digest namespace was extended with a property named DigestAlgorithm that specifies the digest algorithm to use for HTTP Digest Access Authentication; default is DigestCryptoAlgorithm.Sha256

### Fixed

- DigestAuthenticationHandler class in the Cuemon.AspNetCore.Authentication.Digest namespace to use newly added DigestCryptoAlgorithm enum in the Cuemon.AspNetCore.Authentication.Digest namespace
- DigestAuthenticationMiddleware class in the Cuemon.AspNetCore.Authentication.Digest namespace to use newly added DigestCryptoAlgorithm enum in the Cuemon.AspNetCore.Authentication.Digest namespace
- DigestAuthorizationHeaderBuilder class in the Cuemon.AspNetCore.Authentication.Digest namespace to use newly added DigestCryptoAlgorithm enum in the Cuemon.AspNetCore.Authentication.Digest namespace

## [9.0.4] - 2025-04-10

This is a service update that focuses on package dependencies and a few bug fixes.

> [!WARNING]
> The fix applied to the `DigestAuthenticationHandler`, `DigestAuthenticationMiddleware`, and `DigestAuthorizationHeader` classes in the `Cuemon.AspNetCore.Authentication.Digest` namespace changes both the `WWW-Authenticate` and `Authorization` headers. Justification for this patch is mentioned in [GitHub Issue #115](https://github.com/gimlichael/Cuemon/issues/115), but may affect existing implementations that rely on the previous behavior.

### Fixed

- Updated the `DigestAuthenticationHandler` class in the `Cuemon.AspNetCore.Authentication.Digest` namespace to remove quoted string values for the `stale` and `algorithm` parameters,
- Updated the `DigestAuthenticationMiddleware` class in the `Cuemon.AspNetCore.Authentication.Digest` namespace to remove quoted string values for the `stale` and `algorithm` parameters,
- Updated the `DigestAuthorizationHeader` class in the `Cuemon.AspNetCore.Authentication.Digest` namespace to:
  - Remove quoted string values for the `algorithm`, `qop`, and `nc` parameters,
  - Exclude the `stale` parameter and mark the previous implementation as obsolete,
  - Address issues outlined in [GitHub Issue #115](https://github.com/gimlichael/Cuemon/issues/115).

## [9.0.3] - 2025-03-31

This is a service update that focuses on package dependencies.

## [9.0.2] - 2025-03-31

This is a service update that focuses on package dependencies.

### Fixed

- Disposable class in the Cuemon namespace to set the disposed flag to true immediately after the Dispose method is called after thread safety check (previously it was set to true after the Dispose method had completed)

## [9.0.1] - 2024-01-28

> [!IMPORTANT]  
> The following projects has been removed with this release and migrated to [Codebelt](https://github.com/codebeltnet):
> 
> - Cuemon.Extensions.Globalization was removed from the solution and migrated to [Codebelt.Extensions.Globalization](https://github.com/codebeltnet/globalization)
>
> Dependencies used for targeting .NET Standard 2.0 has been updated to use .NET 8.0 (LTS) instead of .NET Core 2.1.

This is a service update that primarily focuses on package dependencies and minor improvements.

### Changed

- `Cuemon.Extensions.Hosting` namespace no longer have a dependency to IHostingEnvironment (TFM netstandard2.0)

## [9.0.0] - 2024-11-13

> [!IMPORTANT]  
> The following projects has been removed with this release and migrated to [Codebelt](https://github.com/codebeltnet):
> 
> - Cuemon.Extensions.Xunit, Cuemon.Extensions.Xunit.Hosting and Cuemon.Extensions.Xunit.Hosting.AspNetCore was removed from the solution and migrated to [Codebelt.Extensions.Xunit](https://github.com/codebeltnet/xunit)
> - Cuemon.Extensions.YamlDotNet was removed from the solution and migrated to [Codebelt.Extensions.YamlDotNet](https://github.com/codebeltnet/yamldotnet)
> - Cuemon.Extensions.AspNetCore, Cuemon.Extensions.AspNetCore.Mvc and Cuemon.Extensions.Diagnostics was inflicted with a breaking change as a result of this migration due to removal of YAML related code
> - Cuemon.Extensions.Asp.Versioning was removed from the solution and migrated to [Codebelt.Extensions.Asp.Versioning](https://github.com/codebeltnet/asp-versioning)
> - Cuemon.Extensions.Swashbuckle.AspNetCore was removed from the solution and migrated to [Codebelt.Extensions.Swashbuckle.AspNetCore](https://github.com/codebeltnet/swashbuckle-aspnetcore)
> - Cuemon.Extensions.Newtonsoft.Json was removed from the solution and migrated to [Codebelt.Extensions.Newtonsoft.Json](https://github.com/codebeltnet/newtonsoft-json)
> - Cuemon.Extensions.AspNetCore.Authentication.AwsSignature4 was removed from the solution and migrated to [Codebelt.Extensions.AwsSignature4](https://github.com/codebeltnet/aws-signature-v4)

> [!NOTE]
> Types that are removed from this solution (but otherwise fits naturally together) will be migrated to smaller and more focused repositories in the [Codebelt](https://github.com/codebeltnet) organization, renamed to better reflect their purpose and published as standalone packages on NuGet.
>
> - [Codebelt.Unitify](https://github.com/codebeltnet/unitify) is an example of a repository that received types from this solution and is now a standalone library that provides a uniform way of working with prefixes and multiples in the context of units of measure.

This major release is first and foremost focused on ironing out any wrinkles that have been introduced with .NET 9 preview releases so the final release is production ready together with the official launch from Microsoft.

Next focus point will be ensuring a consistent developer experience while ironing out some of the more stale legacy code in the project.

Expect breaking changes with this major release.

Highlighted features included in this release:

- Support for both **FaultDetails** (HttpExceptionDescriptor) and **ProblemDetails** in the context of ASP.NET (both vanilla and MVC)
- Reduced footprint in the core assemblies by removing obsolete and redundant code
  - Went from approximately 700 KB to 500 KB in the core assembly
  - Types reduced with approximately 20% which is about 100 types
- Central Package Management (CPM) for all projects in the solution

### Added

- PreferredFaultDescriptor enum in the Cuemon.AspNetCore.Diagnostics namespace that specifies the preferred output format of an Exception raised in the context of either vanilla ASP.NET or ASP.NET MVC
- Failure record in the Cuemon.Diagnostics namespace that represents a failure model with detailed information about an exception
- FailureConverter class in the Cuemon.Extensions.Text.Json.Converters namespace to convert FailureConverter to JSON
- FailureConverter class in the Cuemon.Xml.Serialization.Converters namespace to convert FailureConverter to XML
- Support for System.Threading.Lock object that targets TFMs prior to .NET 9 (credits to Mark Cilia Vincenti, https://github.com/MarkCiliaVincenti/Backport.System.Threading.Lock)
- JsonConverterCollectionExtensions class in the Cuemon.Extensions.AspNetCore.Text.Json.Converters namespace to include two new extension methods: AddProblemDetailsConverter and AddHeaderDictionaryConverter
- XmlConverterExtensions class in the Cuemon.Extensions.AspNetCore.Xml.Converters namespace was extended to include one new extension method: AddProblemDetailsConverter
- XmlConverterExtensions class in the Cuemon.Extensions.Xml.Serialization.Converters namespace was extended to include one new extension method: AddFailureConverter
- JsonConverterCollectionExtensions class in the Cuemon.Extensions.Text.Json.Converters namespace was extended to include three new extension methods: AddFailureConverter, RemoveAllOf and RemoveAllOf{T}
- JsonSerializerOptionsExtensions class in the Cuemon.Extensions.Text.Json namespace was extended to include one new extension method: Clone
- AsyncPatterns class in the Cuemon.Threading namespace that provides a generic way to support different types of design patterns and practices with small utility methods scoped to Task
- AsyncActionFactory class in the Cuemon.Threading namespace that provides access to factory methods for creating AsyncActionFactory{TTuple} instances that encapsulate a Task based action delegate with a variable amount of generic arguments
- AsyncFuncFactory class in the Cuemon.Threading namespace that provides access to factory methods for creating AsyncFuncFactory{TTuple,TResult} instances that encapsulate a Task{TResult} based function delegate with a variable amount of generic arguments
- Decorator class in the Cuemon namespace was extended with an additional method: RawEnclose
- ActionFactory class in the Cuemon.Extensions namespace that provides access to factory methods for creating ActionFactory{TTuple} objects that encapsulate a delegate with a variable amount of generic arguments
- FuncFactory class in the Cuemon.Extensions namespace that provides access to factory methods for creating FuncFactory{TTuple, TResult} objects that encapsulate a function delegate with a variable amount of generic arguments
- MutableTupleFactory class in the Cuemon.Extensions namespace that provides access to factory methods for creating MutableTuple objects
- TesterFuncFactory class in the Cuemon.Extensions namespace that provides access to factory methods for creating TesterFuncFactory{TTuple, TResult, TSuccess} objects that encapsulate a tester function delegate with a variable amount of generic arguments
- AsyncDisposable class in the Cuemon.Extensions namespace that provides a mechanism for asynchronously releasing both managed and unmanaged resources with focus on the former
- VerticalDirection enum in the Cuemon.Extensions namespace that specifies a set of values defining a vertical direction
- IWrapper interface in the Cuemon.Extensions namespace that defines a generic way to wrap an object instance inside another object
- Wrapper class in the Cuemon.Extensions namespace that provides a way to wrap an object instance inside another object
- Hierarchy class in the Cuemon.Extensions.Runtime namespace that represents a way to expose a node of a hierarchical structure, including the node object type
- HierarchyDecoratorExtensions class in the Cuemon.Extensions.Runtime namespace that provides (hidden) extensions to the IHierarchy interface
- HierarchyOptions class in the Cuemon.Extensions.Runtime namespace that represents a set of options to configure the behavior of the Hierarchy and HierarchySerializer class
- IHierarchy interface in the Cuemon.Extensions.Runtime namespace that defines a way to expose a node of a hierarchical structure
- HierarchySerializer class in the Cuemon.Extensions.Runtime.Serialization namespace that provides a way to serialize objects to nodes of IHierarchy

### Changed

- ReservedKeywordException class in the Cuemon namespace was renamed to ArgumentReservedKeywordException (breaking change)
- Condition class in the Cuemon namespace was extended with an additional method: HasDifference
- Validator class in the Cuemon namespace was extended with five new methods: ThrowIfContainsReservedKeyword, ThrowIfNotDifferent, ThrowIfDifferent, ThrowIfContainsAny and ThrowIfNotContainsAny
- Validator class in the Cuemon namespace to comply with [RSPEC-3343](https://rules.sonarsource.com/csharp/type/Bug/RSPEC-3343/)
  - ThrowIfInvalidConfigurator (breaking change)
  - ThrowIfInvalidOptions (breaking change)
  - ThrowIfNumber (breaking change)
  - ThrowIfNotNumber (breaking change)
  - ThrowIfNull (breaking change)
  - ThrowIfSequenceEmpty (breaking change)
  - ThrowIfSequenceNullOrEmpty (breaking change)
  - ThrowIfEmpty (breaking change)
  - ThrowIfWhiteSpace (breaking change)
  - ThrowIfNullOrEmpty (breaking change)
  - ThrowIfNullOrWhitespace (breaking change)
  - ThrowIfHex (breaking change)
  - ThrowIfNotHex (breaking change)
  - ThrowIfEmailAddress (breaking change)
  - ThrowIfNotEmailAddress (breaking change)
  - ThrowIfGuid (breaking change)
  - ThrowIfNotGuid (breaking change)
  - ThrowIfUri (breaking change)
  - ThrowIfNotUri (breaking change)
  - ThrowIfContainsInterface (breaking change)
  - ThrowIfNotContainsInterface (breaking change)
  - ThrowIfContainsType (breaking change)
  - ThrowIfNotContainsType (breaking change)
  - ThrowIfEnum (breaking change)
  - ThrowIfNotEnum (breaking change)
  - ThrowIfNotEnumType (breaking change)
  - ThrowIfNotBinaryDigits (breaking change)
  - ThrowIfNotBase64String (breaking change)
- ExceptionDescriptorResult class in the Cuemon.AspNetCore.Mvc namespace to have an extra overload that accepts ProblemDetails
- FaultDescriptorFilter class in the Cuemon.AspNetCore.Mvc.Filters.Diagnostics namespace to support preferred fault descriptor (e.g., FaultDetails or ProblemDetails)
- FaultDescriptorOptions class in the Cuemon.AspNetCore.Diagnostics namespace to include a property named FaultDescriptor (PreferredFaultDescriptor); default is PreferredFaultDescriptor.FaultDetails
- HttpExceptionDescriptor class in the Cuemon.AspNetCore.Diagnostics namespace to include two new properties; Instance (Uri) and TraceId (string)
- ApplicationBuilderExtensions class in the Cuemon.Extensions.AspNetCore.Diagnostics namespace to support preferred fault descriptor (e.g., FaultDetails or ProblemDetails) in the UseFaultDescriptorExceptionHandler extension method
- XmlConverter{T} class in the Cuemon.Xml.Serialization.Converters namespace to use generic type T with two new abstract methods: WriteXml and ReadXml
- CultureInfoExtensions class in the Cuemon.Extensions.Globalization namespace to use Codebelt.Extensions.YamlDotNet assembly instead of previously built-in YAML support from Codebelt.Extensions.YamlDotNet assembly
- TaskActionFactory class in the Cuemon namespace was renamed to AsyncActionFactory and moved to the Cuemon.Threading namespace (breaking change)
- TaskFuncFactory class in the Cuemon namespace was renamed to AsyncFuncFactory and moved to the Cuemon.Threading namespace (breaking change)
- Template class in the Cuemon namespace was renamed to MutableTuple (breaking change)
- TemplateFactory class in the Cuemon namespace was renamed to MutableTupleFactory (breaking change)

### Fixed

- ExceptionConverter class in the Cuemon.Xml.Serialization.Converters namespace to use Environment.NewLine instead of Alphanumeric.NewLine (vital for non-Windows operating systems)
- The JSON converter in the Cuemon.Extensions.Text.Json.Converters namespace that converts a Failure to JSON so it uses the actual key-value from the Data property of an exception instead of always writing key

### Removed

- Cuemon.Extensions.Xunit.Hosting.AspNetCore.Mvc project due to redundancies with Cuemon.Extensions.Xunit.Hosting.AspNetCore (breaking change)
- IMiddlewareTest interface from the Cuemon.Extensions.Xunit.Hosting.AspNetCore namespace (breaking change)
- MiddlewareTestFactory static class from the Cuemon.Extensions.Xunit.Hosting.AspNetCore namespace (breaking change)
- HttpExceptionDescriptorResponseHandlerExtensions class from the Cuemon.Extensions.AspNetCore.Mvc.Formatters.Newtonsoft.Json namespace (breaking change)
- HttpExceptionDescriptorResponseHandlerExtensions class from the Cuemon.Extensions.AspNetCore.Mvc.Formatters.Text.Json namespace (breaking change)
- HttpExceptionDescriptorResponseHandlerExtensions class from the Cuemon.Extensions.AspNetCore.Mvc.Formatters.Xml namespace (breaking change)
- HttpExceptionDescriptorResponseHandlerExtensions class from the Cuemon.Extensions.AspNetCore.Diagnostics namespace (breaking change)
- BadRequestMessage property from the class from the ApiKeySentinelOptions class in the Cuemon.AspNetCore.Http.Headers namespace (breaking change)
- DefaultYamlConverter class from the Cuemon.Runtime.Serialization.Converters namespace (breaking change)
- YamlSerializer class from the Cuemon.Runtime.Serialization namespace (breaking change)
- YamlSerializerOptions class from the Cuemon.Runtime.Serialization namespace (breaking change)
- YamlTextReader class from the Cuemon.Runtime.Serialization namespace (breaking change)
- YamlTextWriter class from the Cuemon.Runtime.Serialization namespace (breaking change)
- YamlTokenType class from the Cuemon.Runtime.Serialization namespace (breaking change)
- ExceptionConverter class from the Cuemon.Text.Yaml.Converters namespace (breaking change)
- ExceptionDescriptorConverter class from the Cuemon.Text.Yaml.Converters namespace (breaking change)
- YamlConverter class from the Cuemon.Text.Yaml.Converters namespace (breaking change)
- YamlFormatter class from the Cuemon.Text.Yaml.Converters namespace (breaking change)
- YamlFormatterOptions class from the Cuemon.Text.Yaml.Converters namespace (breaking change)
- YamlConverterFactory class from the Cuemon.Text.Yaml namespace (breaking change)
- YamlNamingPolicy class from the Cuemon.Text.Yaml namespace (breaking change)
- ConditionExtensions class from the Cuemon.Extensions namespace and moved members to Condition class in the Cuemon.Core assembly (Cuemon namespace)
- ValidatorExtensions class from the Cuemon.Extensions namespace and moved members to Validator class in the Cuemon.Core assembly (Cuemon namespace)
- TFM net6.0 for all projects due to [EOL](https://endoflife.date/dotnet) on November 12th, 2024 (presumable same date as .NET 9 release)
- YamlConverterExtensions class from the Cuemon.Extensions.AspNetCore.Text.Yaml.Converters namespace (breaking change)
- ServiceCollectionExtensions class from the Cuemon.Extensions.AspNetCore.Text.Yaml.Formatters namespace (breaking change)
- MvcBuilderExtensions class from the Cuemon.Extensions.AspNetCore.Mvc.Formatters.Text.Yaml namespace (breaking change)
- MvcCoreBuilderExtensions class from the Cuemon.Extensions.AspNetCore.Mvc.Formatters.Text.Yaml namespace (breaking change)
- YamlSerializationInputFormatter class from the Cuemon.Extensions.AspNetCore.Mvc.Formatters.Text.Yaml namespace (breaking change)
- YamlSerializationMvcOptionsSetup class from the Cuemon.Extensions.AspNetCore.Mvc.Formatters.Text.Yaml namespace (breaking change)
- YamlSerializationOutputFormatter class from the Cuemon.Extensions.AspNetCore.Mvc.Formatters.Text.Yaml namespace (breaking change)
- MvcBuilderExtensions class from the Cuemon.Extensions.AspNetCore.Mvc.Filters namespace (breaking change)
- MvcCoreBuilderExtensions class from the Cuemon.Extensions.AspNetCore.Mvc.Filters namespace (breaking change)
- ExceptionDescriptorExtensions class from the Cuemon.Extensions.Diagnostics namespace (breaking change)
- ReplaceLineEndings extension method from the StringExtensions class in the Cuemon.Extensions namespace (breaking change)
- SafeInvokeAsync methods from the Patterns class in the Cuemon namespace (breaking change - moved to AsyncPatterns class in the Cuemon.Threading assembly)
- ActionFactory static class from the Cuemon namespace (moved to the Cuemon.Extensions namespace in the Cuemon.Extensions.Core assembly)
- FuncFactory static class from the Cuemon namespace (moved to the Cuemon.Extensions namespace in the Cuemon.Extensions.Core assembly)
- TesterFuncFactory static class from the Cuemon namespace (moved to the Cuemon.Extensions namespace in the Cuemon.Extensions.Core assembly)
- BinaryPrefix class from the Cuemon namespace (breaking change)
- BitStorageCapacity class from the Cuemon namespace (breaking change)
- BitUnit class from the Cuemon namespace (breaking change)
- ByteStorageCapacity class from the Cuemon namespace
- ByteUnit class from the Cuemon namespace (breaking change)
- DecimalPrefix class from the Cuemon namespace (breaking change)
- IPrefixMultiple interface from the Cuemon namespace (breaking change)
- IUnit interface from the Cuemon namespace (breaking change)
- MultipleTable class from the Cuemon namespace (breaking change)
- NamingStyle enum from the Cuemon namespace (breaking change)
- PrefixMultiple class from the Cuemon namespace (breaking change)
- PrefixUnit class from the Cuemon namespace (breaking change)
- StorageCapacity class from the Cuemon namespace (breaking change)
- StorageCapacityOptions class from the Cuemon namespace (breaking change)
- UnitFormatOptions class from the Cuemon namespace (breaking change)
- UnitPrefix enum from the Cuemon namespace (breaking change)
- UnitPrefixFormatter class from the Cuemon namespace (breaking change)
- ZeroPrefix class from the Cuemon namespace (breaking change)
- DataPairCollection class from the Cuemon.Collections namespace
- DataPairDictionary class from the Cuemon.Collections namespace
- Initializer class from the Cuemon namespace
- InitializerBuilder class from the Cuemon namespace
- Mapping class from the Cuemon namespace
- IndexMapping class from the Cuemon namespace
- HorizontalDirection enum from the Cuemon namespace
- VerticalDirection enum from the Cuemon namespace (moved to the Cuemon.Extensions namespace in the Cuemon.Extensions.Core assembly)
- IWrapper interface from the Cuemon namespace (moved to the Cuemon.Extensions namespace in the Cuemon.Extensions.Core assembly)
- Wrapper class from the Cuemon namespace (moved to the Cuemon.Extensions namespace in the Cuemon.Extensions.Core assembly)
- HierarchyDecoratorExtensions class from the Cuemon namespace (moved to the Cuemon.Extensions.Runtime namespace in the Cuemon.Extensions.Core assembly)
- Hierarchy class from the Cuemon namespace (moved to the Cuemon.Extensions.Runtime namespace in the Cuemon.Extensions.Core assembly)
- IHierarchy interface from the Cuemon namespace (moved to the Cuemon.Extensions.Runtime namespace in the Cuemon.Extensions.Core assembly)
- ObjectHierarchyOptions class from the Cuemon.Reflection namespace (moved to the Cuemon.Extensions.Runtime namespace in the Cuemon.Extensions.Core assembly and renamed to HierarchyOptions)
- HierarchySerializer class from the Cuemon.Runtime.Serialization namespace (moved to the Cuemon.Extensions.Runtime.Serialization namespace in the Cuemon.Extensions.Core assembly)

## [8.3.2] - 2024-08-04

### Dependencies

- Cuemon.Extensions.Swashbuckle.AspNetCore updated to latest and greatest with respect to TFMs
- Cuemon.Extensions.Text.Json updated to latest and greatest with respect to TFMs (fixes [CVE-2024-30105](https://github.com/advisories/GHSA-hh2w-p6rv-4g7w))
- Cuemon.Extensions.Xunit updated to latest and greatest with respect to TFMs
- Cuemon.Extensions.Xunit.Hosting updated to latest and greatest with respect to TFMs
- Cuemon.Extensions.Xunit.Hosting.AspNetCore updated to latest and greatest with respect to TFMs
- Cuemon.Extensions.Xunit.Hosting.AspNetCore.Mvc updated to latest and greatest with respect to TFMs
- Cuemon.Extensions.YamlDotNet updated to latest and greatest with respect to TFMs

### Fixed

- YamlFormatter class in the Cuemon.Extensions.YamlDotNet.Formatters namespace to use WithCaseInsensitivePropertyMatching (https://github.com/aaubry/YamlDotNet/discussions/946)
  - Although v16.0.0 of YamlDotNet has breaking changes, this is not reflected in the API from Cuemon.Extensions.YamlDotNet until next major release

### Removed

- TFM net7.0 for all projects due to [EOL](https://endoflife.date/dotnet)


## [8.3.1] - 2024-06-01

This release was primarily focused on adapting a more modern way of performing CI/CD while making 3rd party tools more agnostic to the ever changing world of technology. Highlight of non-code changes:

- Azure DevOps pipelines has been replaced with GitHub Actions
- DocFX documentation now supports hosting on ARM based platforms
- Adapted trunk based branching that is more aligned with todays DevSecOps practices
- Added branch protection rules that ensures a linear git history and requires pull request before merging

### Dependencies

- Cuemon.Extensions.Swashbuckle.AspNetCore updated to latest and greatest with respect to TFMs
- Cuemon.Extensions.Xunit updated to latest and greatest with respect to TFMs
- Cuemon.Extensions.Xunit.Hosting updated to latest and greatest with respect to TFMs
- Cuemon.Extensions.Xunit.Hosting.AspNetCore updated to latest and greatest with respect to TFMs
- Cuemon.Extensions.Xunit.Hosting.AspNetCore.Mvc updated to latest and greatest with respect to TFMs
- Cuemon.Extensions.YamlDotNet updated to latest and greatest with respect to TFMs

### Added

- IWebHostTest interface in the Cuemon.Extensions.Xunit.Hosting.AspNetCore namespace that represents the members needed for ASP.NET Core (including but not limited to MVC, Razor and related) testing
- WebHostTestFactory class in the Cuemon.Extensions.Xunit.Hosting.AspNetCore namespace that provides a set of static methods for ASP.NET Core (including, but not limited to MVC, Razor and related) unit testing

### Deprecated

- IMiddlewareTest interface in the Cuemon.Extensions.Xunit.Hosting.AspNetCore namespace; use the consolidated IWebHostTest instead
- MiddlewareTestFactory class in the Cuemon.Extensions.Xunit.Hosting.AspNetCore namespace; use the consolidated WebHostTestFactory instead
- IWebApplicationTest interface in the Cuemon.Extensions.Xunit.Hosting.AspNetCore.Mvc namespace; use the consolidated IWebHostTest in the Cuemon.Extensions.Xunit.Hosting.AspNetCore namespace instead
- WebApplicationTestFactory class in the Cuemon.Extensions.Xunit.Hosting.AspNetCore.Mvc namespace; use the consolidated WebHostTestFactory in the Cuemon.Extensions.Xunit.Hosting.AspNetCore namespace instead

## [8.3.0] - 2024-04-09

### Added

- Test class in the Cuemon.Extensions.Xunit namespace was extended with one new static method: Match
- WildcardOptions class in the Cuemon.Extensions.Xunit namespace that provides configuration options for the Match method on the Test class
- ExceptionConverter class in the Cuemon.Extensions.YamlDotNet.Converters namespace that converts an Exception to YAML
- ExceptionDescriptorConverter class in the Cuemon.Extensions.YamlDotNet.Converters namespace that converts an ExceptionDescriptor to YAML
- YamlConverter class in the Cuemon.Extensions.YamlDotNet.Converters namespace that converts an object to and from YAML (YAML ain't markup language)
- YamlFormatter class in the Cuemon.Extensions.YamlDotNet.Formatters namespace that serializes and deserializes an object, in YAML format
- YamlFormatterOptions class in the Cuemon.Extensions.YamlDotNet.Formatters namespace that provides configuration options for YamlFormatter
- YamlFormatterOptionsExtensions class in the Cuemon.Extensions.YamlDotNet.Formatters namespace that consist of one extension method for the YamlFormatterOptions class: SetPropertyName
- EmitterExtensions class in the Cuemon.Extensions.YamlDotNet namespace that consist of many extension method for the IEmitter interface: WriteStartObject, WriteString, WritePropertyName, WriteValue, WriteEndObject, WriteStartArray, WriteEndArray and WriteObject
- NodeOptions class in the Cuemon.Extensions.YamlDotNet namespace that provides configuration options for EmitterExtensions
- ScalarOptions class in the Cuemon.Extensions.YamlDotNet namespace that provides configuration options for EmitterExtensions
- YamlConverterFactory class in the Cuemon.Extensions.YamlDotNet namespace that provides a factory based way to create and wrap an YamlConverter implementations
- YamlSerializerOptions class in the Cuemon.Extensions.YamlDotNet namespace that provides configuration options for SerializerBuilder and DeserializerBuilder

### Changed

- ValidatorExtensions class in the Cuemon.Extensions namespace was extended with two new extension methods for the Validator class: ContainsAny and NotContainsAny
- HttpExceptionDescriptorResponseHandlerExtensions class in the Cuemon.Extensions.AspNetCore.Diagnostics namespace to use Cuemon.Extensions.YamlDotNet assembly instead of legacy YAML support in Cuemon.Core assembly
- YamlConverterExtensions class in the Cuemon.Extensions.AspNetCore.Text.Yaml.Converters namespace to use Cuemon.Extensions.YamlDotNet assembly instead of legacy YAML support in Cuemon.Core assembly
- ServiceCollectionExtensions class in the Cuemon.Extensions.AspNetCore.Text.Yaml.Formatters namespace to use Cuemon.Extensions.YamlDotNet assembly instead of legacy YAML support in Cuemon.Core assembly
- MvcBuilderExtensions class in the Cuemon.Extensions.AspNetCore.Mvc.Formatters.Text.Yaml namespace to use Cuemon.Extensions.YamlDotNet assembly instead of legacy YAML support in Cuemon.Core assembly
- MvcCoreBuilderExtensions class in the Cuemon.Extensions.AspNetCore.Mvc.Formatters.Text.Yaml namespace to use Cuemon.Extensions.YamlDotNet assembly instead of legacy YAML support in Cuemon.Core assembly
- YamlSerializationInputFormatter class in the Cuemon.Extensions.AspNetCore.Mvc.Formatters.Text.Yaml namespace to use Cuemon.Extensions.YamlDotNet assembly instead of legacy YAML support in Cuemon.Core assembly
- YamlSerializationMvcOptionsSetup class in the Cuemon.Extensions.AspNetCore.Mvc.Formatters.Text.Yaml namespace to use Cuemon.Extensions.YamlDotNet assembly instead of legacy YAML support in Cuemon.Core assembly
- YamlSerializationOutputFormatter class in the Cuemon.Extensions.AspNetCore.Mvc.Formatters.Text.Yaml namespace to use Cuemon.Extensions.YamlDotNet assembly instead of legacy YAML support in Cuemon.Core assembly
- CultureInfoExtensions class in the Cuemon.Extensions.Globalization namespace to use Cuemon.Extensions.YamlDotNet assembly instead of legacy YAML support in Cuemon.Core assembly
- CultureInfoSurrogate class in the Cuemon.Extensions.Globalization namespace to use Cuemon.Extensions.YamlDotNet assembly instead of legacy YAML support in Cuemon.Core assembly
- tooling/gse to use Cuemon.Extensions.YamlDotNet assembly instead of legacy YAML support in Cuemon.Core assembly
- ExceptionDescriptorExtensions class in the Cuemon.Extensions.Diagnostics namespace to use Cuemon.Extensions.YamlDotNet assembly instead of legacy YAML support in Cuemon.Core assembly
- DefaultYamlConverter class in the Cuemon.Runtime.Serialization.Converters to include the ObsoleteAttribute with this message: All YAML marshalling has been moved to its own assembly; Cuemon.Extensions.YamlDotNet. This member will be removed with next major version
- YamlSerializer class in the Cuemon.Runtime.Serialization to include the ObsoleteAttribute with this message: All YAML marshalling has been moved to its own assembly; Cuemon.Extensions.YamlDotNet. This member will be removed with next major version
- YamlSerializerOptions class in the Cuemon.Runtime.Serialization to include the ObsoleteAttribute with this message: All YAML marshalling has been moved to its own assembly; Cuemon.Extensions.YamlDotNet. This member will be removed with next major version
- YamlTextReader class in the Cuemon.Runtime.Serialization to include the ObsoleteAttribute with this message: All YAML marshalling has been moved to its own assembly; Cuemon.Extensions.YamlDotNet. This member will be removed with next major version
- YamlTextWriter class in the Cuemon.Runtime.Serialization to include the ObsoleteAttribute with this message: All YAML marshalling has been moved to its own assembly; Cuemon.Extensions.YamlDotNet. This member will be removed with next major version
- YamlTokenType enum in the Cuemon.Runtime.Serialization to include the ObsoleteAttribute with this message: All YAML marshalling has been moved to its own assembly; Cuemon.Extensions.YamlDotNet. This member will be removed with next major version
- ExceptionDescriptorConverter class in the Cuemon.Text.Yaml.Converters to include the ObsoleteAttribute with this message: All YAML marshalling has been moved to its own assembly; Cuemon.Extensions.YamlDotNet. This member will be removed with next major version
- YamlConverter class in the Cuemon.Text.Yaml.Converters to include the ObsoleteAttribute with this message: All YAML marshalling has been moved to its own assembly; Cuemon.Extensions.YamlDotNet. This member will be removed with next major version
- YamlFormatter class in the Cuemon.Text.Yaml.Formatters to include the ObsoleteAttribute with this message: All YAML marshalling has been moved to its own assembly; Cuemon.Extensions.YamlDotNet. This member will be removed with next major version
- YamlFormatterOptions class in the Cuemon.Text.Yaml.Formatters to include the ObsoleteAttribute with this message: All YAML marshalling has been moved to its own assembly; Cuemon.Extensions.YamlDotNet. This member will be removed with next major version
- YamlConverterFactory class in the Cuemon.Text.Yaml to include the ObsoleteAttribute with this message: All YAML marshalling has been moved to its own assembly; Cuemon.Extensions.YamlDotNet. This member will be removed with next major version
- YamlNamingPolicy class in the Cuemon.Text.Yaml to include the ObsoleteAttribute with this message: All YAML marshalling has been moved to its own assembly; Cuemon.Extensions.YamlDotNet. This member will be removed with next major version
 

### Fixed

- Alphanumeric class in the Cuemon namespace so that the WhiteSpace constant field does not include the U+180E (Mongolian vowel separator) since it is no longer considered a white space as per Unicode 6.3.0
- ExceptionConverter class in the Cuemon.Text.Yaml.Converters namespace to use Environment.NewLine instead of Alphanumeric.NewLine (vital for non-Windows operating systems)
- ExceptionConverter class in the Cuemon.Extensions.Newtonsoft.Json.Converters namespace to use Environment.NewLine instead of Alphanumeric.NewLine (vital for non-Windows operating systems)
- ExceptionConverter class in the Cuemon.Extensions.Text.Json.Converters namespace to use Environment.NewLine instead of Alphanumeric.NewLine (vital for non-Windows operating systems)

## [8.2.0] - 2024-03-03

### Added

- AuthenticationHandlerFeature class in the Cuemon.AspNetCore.Authentication namespace that provides a combined default implementation of IAuthenticateResultFeature and IHttpAuthenticationFeature so that AuthenticateResult and User is consistent with each other
- SwaggerGenOptionsExtensions class in the Cuemon.Extensions.Swashbuckle.AspNetCore namespace was extended with one new extension method for the SwaggerGenOptions class: AddBasicAuthenticationSecurity
- GoneResult class in the Cuemon.AspNetCore.Mvc namespace that is an ActionResult that returns a Gone (410) response
- HostBuilderExtensions class in the Cuemon.Extensions.Hosting namespace that consist of extension methods for the IHostBuilder interface: ConfigureConfigurationSources and RemoveConfigurationSource (for .NET 6, .NET 7 and .NET 8)

### Changed

- BasicAuthenticationHandler class in the Cuemon.AspNetCore.Authentication.Basic namespace to propagate IAuthenticateResultFeature and IHttpAuthenticationFeature as part of HandleChallengeAsync
- DigestAuthenticationHandler class in the Cuemon.AspNetCore.Authentication.Digest namespace to propagate IAuthenticateResultFeature and IHttpAuthenticationFeature as part of HandleChallengeAsync
- HmacAuthenticationHandler class in the Cuemon.AspNetCore.Authentication.Hmac namespace to propagate IAuthenticateResultFeature and IHttpAuthenticationFeature as part of HandleChallengeAsync
- AuthorizationResponseHandler class in the Cuemon.Extensions.AspNetCore.Authentication namespace to rely on IAuthenticateResultFeature
- AuthorizationResponseHandlerOptions class in the Cuemon.Extensions.AspNetCore.Authentication namespace to include a function delegate property named AuthorizationFailureHandler that provides the reason/requirement/generic message of the failed authorization
- RestfulSwaggerOptions class in the Cuemon.Extensions.Swashbuckle.AspNetCore namespace to include a function delegate property named JsonSerializerOptionsFactory that will resolve a JsonSerializerOptions instance in a more flexible way than provided by the Swagger team
- ServiceCollectionExtensions class in the Cuemon.Extensions.Swashbuckle.AspNetCore namespace to support JsonSerializerOptionsFactory in the AddRestfulSwagger extension method
- Validator class in the Cuemon namespace to throw an ArgumentOutOfRangeException when ThrowIfUri is called with uriKind set to an indeterminate value of UriKind.RelativeOrAbsolute

### Fixed

- Validator class in the Cuemon namespace to have one less redundant ThrowIfNullOrWhitespace method while simplifying the remainder
- ParserFactory class in the Cuemon.Text namespace so that FromUri method now validates both Absolute and Relative URI correct (prior to this fix, only Absolute was validated correctly)

## [8.1.0] - 2024-02-11

### Added

- ApiKeySentinelAttribute class in the Cuemon.AspNetCore.Mvc.Filters.Headers namespace to provide a convenient way to protect your API with an ApiKeySentinelFilter
- ConfigurableAsyncAuthorizationFilter in the Cuemon.AspNetCore.Mvc.Filters namespace that provides a base class implementation of a filter that asynchronously confirms request authorization
- ForbiddenObjectResult in the Cuemon.AspNetCore.Mvc namespace that is an ObjectResult that when executed will produce a Forbidden (403) response
- ForbiddenResult in the Cuemon.AspNetCore.Mvc namespace that is an ActionResult that returns a Forbidden (403) response
- BasicAuthenticationHandler class in the Cuemon.AspNetCore.Authentication.Basic namespace to provide a HTTP Basic Authentication implementation of AuthenticationHandler{TOptions}
- AuthenticationBuilderExtensions class in the Cuemon.Extensions.AspNetCore.Authentication namespace that consist of extension methods for the AuthenticationBuilder class: AddBasic, AddDigestAccess and AddHmac
- MvcBuilderExtensions class in the Cuemon.Extensions.AspNetCore.Mvc.Filters namespace that consist of extension methods for the IMvcBuilder interface: AddApiKeySentinelOptions, AddThrottlingSentinelOptions, AddUserAgentSentinelOptions, AddFaultDescriptorOptions and AddHttpCacheableOptions
- LoggerExtensions class in the Cuemon.Extensions.Xunit.Hosting namespace that consist of extension methods for the ILogger{T} interface: GetTestStore{T}
- ServiceCollectionExtensions class in the Cuemon.Extensions.Xunit.Hosting namespace that consist of extension methods for the IServiceCollection interface: AddXunitTestLogging
- TestLoggerEntry record in the Cuemon.Extensions.Xunit.Hosting namespace that represents a captured log-entry for testing purposes
- ServerTimingOptions class in the Cuemon.AspNetCore.Diagnostics namespace that provides configuration options for ServerTimingMiddleware and related
- XmlConverterExtensions class in the Cuemon.Extensions.AspNetCore.Xml.Converters namespace that consist of extension methods for the XmlConverter class: AddHttpExceptionDescriptorConverter, AddStringValuesConverter, AddHeaderDictionaryConverter, AddQueryCollectionConverter, AddFormCollectionConverter and AddCookieCollectionConverter
- ServiceCollectionExtensions class in the Cuemon.Extensions.AspNetCore.Xml.Formatters namespace that consist of extension methods for the IServiceCollection interface: AddXmlFormatterOptions and AddXmlExceptionResponseFormatter
- JsonConverterCollectionExtensions class in the Cuemon.Extensions.AspNetCore.Text.Json.Converters namespace that consist of extension methods for the JsonConverter class: AddHttpExceptionDescriptorConverter and AddStringValuesConverter
- ServiceCollectionExtensions class in the Cuemon.Extensions.AspNetCore.Text.Json.Formatters namespace that consist of extension methods for the IServiceCollection interface: AddJsonFormatterOptions and AddJsonExceptionResponseFormatter
- JsonConverterCollectionExtensions class in the Cuemon.Extensions.AspNetCore.Newtonsoft.Json.Converters namespace that consist of extension methods for the JsonConverter class: AddHttpExceptionDescriptorConverter and AddStringValuesConverter
- ServiceCollectionExtensions class in the Cuemon.Extensions.AspNetCore.Newtonsoft.Json.Formatters namespace that consist of extension methods for the IServiceCollection interface: AddNewtonsoftJsonFormatterOptions and AddNewtonsoftJsonExceptionResponseFormatter
- HttpExceptionDescriptorResponseFormatter{T} class in the Cuemon.AspNetCore.Diagnostics namespace that provides a generic way to support content negotiation for exceptions in the application
- IHttpExceptionDescriptorResponseFormatter interface in the Cuemon.AspNetCore.Diagnostics namespace that defines a way to support content negotiation for exceptions in the application
- IContentNegotiation interface in the Cuemon.Net.Http namespace that defines a way to support content negotiation for HTTP enabled applications
- ServiceProviderExtensions class in the Cuemon.Extensions.AspNetCore.Diagnostics namespace that consist of extension methods for the IServiceProvider interface: GetExceptionResponseFormatters
- HttpExceptionDescriptorResponseFormatterExtensions class in the Cuemon.Extensions.AspNetCore.Http namespace that consist of extension methods for the IHttpExceptionDescriptorResponseFormatter interface: SelectExceptionDescriptorHandlers
- ServiceCollectionExtensions class in the Cuemon.Extensions.AspNetCore.Text.Yaml.Formatters namespace that consist of extension methods for the IServiceCollection interface: AddYamlFormatterOptions and AddYamlExceptionResponseFormatter
- MvcBuilderExtensions class in the Cuemon.Extensions.AspNetCore.Mvc.Formatters.Text.Yaml namespace that consist of extension methods for the IMvcBuilder interface: AddYamlFormatters and AddYamlFormattersOptions
- MvcCoreBuilderExtensions class in the Cuemon.Extensions.AspNetCore.Mvc.Formatters.Text.Yaml namespace that consist of extension methods for the IMvcCoreBuilder interface: AddYamlFormatters and AddYamlFormattersOptions
- YamlSerializationInputFormatter class in the Cuemon.Extensions.AspNetCore.Mvc.Formatters.Text.Yaml namespace that handles deserialization of YAML to objects using YamlFormatter
- YamlSerializationMvcOptionsSetup class in the Cuemon.Extensions.AspNetCore.Mvc.Formatters.Text.Yaml namespace that is a ConfigureOptions{TOptions} implementation which will add the YAML serializer formatters to MvcOptions
- YamlSerializationOutputFormatter class in the Cuemon.Extensions.AspNetCore.Mvc.Formatters.Text.Yaml namespace that handles serialization of objects to YAML using YamlFormatter
- MvcBuilderExtensions class in the Cuemon.Extensions.AspNetCore.Mvc.Formatters.Text namespace that consist of extension methods for the IMvcBuilder interface: AddExceptionDescriptorOptions
- MvcCoreBuilderExtensions class in the Cuemon.Extensions.AspNetCore.Mvc.Formatters.Text namespace that consist of extension methods for the IMvcCoreBuilder interface: AddExceptionDescriptorOptions
- ServiceProviderExtensions class in the Cuemon.Extensions.DependencyInjection namespace with extension methods for the IServiceProvider interface: GetServiceDescriptor
- AuthorizationResponseHandler class in the Cuemon.Extensions.AspNetCore.Authentication namespace that provides an opinionated implementation of IAuthorizationMiddlewareResultHandler that is optimized to deliver meaningful responses based on HTTP content negotiation
- AuthorizationResponseHandlerOptions class in the Cuemon.Extensions.AspNetCore.Authentication namespace that specifies options that is related to AuthorizationResponseHandler operations
- ServiceCollectionExtensions class in the Cuemon.Extensions.AspNetCore.Authentication namespace that consist of extension methods for the IServiceCollection interface: AddAuthorizationResponseHandler

### Fixed

- DigestAuthenticationOptions class in the Cuemon.AspNetCore.Authentication.Digest namespace to include UseServerSideHa1Storage that finally allows the server to bypass calculation of HA1 password representation
- ServerTimingFilter class in the Cuemon.AspNetCore.Mvc.Filters.Diagnostics namespace to only use embedded profiler when used in combination with ServerTimingAttribute
- HttpExceptionDescriptorResponseHandlerExtensions class in the Cuemon.Extensions.AspNetCore.Diagnostics namespace so that AddYamlResponseHandler now enumerates all supported media types in regards to content negotiation
- HttpExceptionDescriptorResponseHandlerExtensions class in the Cuemon.Extensions.AspNetCore.Mvc.Formatters.Xml namespace so that AddXmlResponseHandler now enumerates all supported media types in regards to content negotiation
- HttpExceptionDescriptorResponseHandlerExtensions class in the Cuemon.Extensions.AspNetCore.Mvc.Formatters.Text.Json namespace so that AddJsonResponseHandler now enumerates all supported media types in regards to content negotiation
- HttpExceptionDescriptorResponseHandlerExtensions class in the Cuemon.Extensions.AspNetCore.Mvc.Formatters.Newtonsoft.Json namespace so that AddNewtonsoftJsonResponseHandler now enumerates all supported media types in regards to content negotiation
- HttpEntityTagHeaderFilter class in the Cuemon.AspNetCore.Mvc.Filters.Cacheable namespace so the new body stream is not disposed of prematurely leading to 500 errors on subsequent requests
- HttpCacheableFilter class in the Cuemon.AspNetCore.Mvc.Filters.Cacheable namespace so that an odd if statement is applied in general instead of confined to the scope of ObjectResult
- YamlTextWriter class in the Cuemon.Runtime.Serialization namespace to be slightly more compliant with the YAML standard (next major version will opt-in for a 3rd party library that adhere to the standard in both terms of serializing and deserializing)

### Changed

- ApiKeySentinelOptions class in the Cuemon.AspNetCore.Http.Headers namespace to include two new properties, GenericClientStatusCode and GenericClientMessage, rendering the existing BadRequestMessage property obsolete
- ApiKeySentinelFilter class in the Cuemon.AspNetCore.Mvc.Filters.Headers namespace from an action based filter to an authorization based filter
- BasicAuthenticationMiddleware class in the Cuemon.AspNetCore.Authentication.Basic namespace to be slightly more reusable in the confines of the Cuemon.AspNetCore.Authentication assembly
- BasicAuthenticationOptions class in the Cuemon.AspNetCore.Authentication.Basic namespace to include ValidateOptions to ensure that public read-write properties are in a valid state
- AuthenticationOptions class in the Cuemon.AspNetCore.Authentication namespace to inherit from AuthenticationSchemeOptions and implement IValidatableParameterObject (replacing earlier IParameterObject) that ensures UnauthorizedMessage property is in a valid state
- TryAuthenticate{T} signature on the static Authenticator class in the Cuemon.AspNetCore.Authentication namespace to honor the otherwise suggested Try-Parse pattern (although breaking the method was assessed to have low risk of external callers)
- Authenticate{T} signature on the static Authenticator class in the Cuemon.AspNetCore.Authentication namespace to return a ClaimsPrincipal (wrapped inside a ConditionalValue) instead of assigning this directly to the User of the HttpContext instance (although breaking the method was assessed to have low risk of external callers)
- DigestAuthenticationMiddleware class in the Cuemon.AspNetCore.Authentication.Digest namespace to be slightly more reusable in the confines of the Cuemon.AspNetCore.Authentication assembly
- DigestAuthenticationOptions class in the Cuemon.AspNetCore.Authentication.Digest namespace to include ValidateOptions to ensure that public read-write properties are in a valid state
- DigestAuthorizationHeaderBuilder class in the Cuemon.AspNetCore.Authentication.Digest namespace to include an extra overload of AddFromWwwAuthenticateHeader that accepts an instance of HttpResponseHeaders
- HmacAuthenticationMiddleware class in the Cuemon.AspNetCore.Authentication.Hmac namespace to be slightly more reusable in the confines of the Cuemon.AspNetCore.Authentication assembly
- HmacAuthenticationOptions class in the Cuemon.AspNetCore.Authentication.Hmac namespace to include ValidateOptions to ensure that public read-write properties are in a valid state
- HmacAuthorizationHeaderBuilder class in the Cuemon.AspNetCore.Authentication.Digest namespace to include an extra overload of AddFromRequest that accepts an instance of HttpRequestMessage
- HttpExceptionDescriptor class in the Cuemon.AspNetCore.Diagnostics namespace to favor default values from HttpStatusCodeException derived exceptions
- MiddlewareBuilderFactory class in the Cuemon.AspNetCore.Builder namespace to support validation of setup delegate when invoking UseConfigurableMiddleware{TMiddleware, TOptions}
- ServiceCollectionExtensions class in the Cuemon.Extensions.DependencyInjection namespace was extended with two new extension methods for the IServiceCollection interface: TryConfigure{TOptions} and PostConfigureAllOf{TOptions}
- NewtonsoftJsonFormatterOptions class in the Cuemon.Extensions.Newtonsoft.Json.Formatters namespace to derive from IExceptionDescriptorOptions
- JsonFormatterOptions class in the Cuemon.Extensions.Text.Json.Formatters namespace to derive from IExceptionDescriptorOptions
- XmlFormatterOptions class in the Cuemon.Xml.Serialization.Formatters namespace to derive from IExceptionDescriptorOptions
- Validator class in the Cuemon namespace to ease on constraint from IValidatableParameterObject --> IParameterObject on ThrowIfInvalidConfigurator and ThrowIfInvalidOptions; functionality remains the same but opens up for more flexibility
- ServerTimingMiddleware class in the Cuemon.AspNetCore.Diagnostics namespace to inherit from ConfigurableMiddleware with support for ILogger{ServerTimingMiddleware}, IHostEnvironment and ServerTimingOptions
- ServerTimingAttribute class in the Cuemon.AspNetCore.Mvc.Filters.Diagnostics namespace to include two new properties, ServerTimingLogLevel and EnvironmentName, while removing traces of excessive responsibility
- ServerTimingFilter class in the Cuemon.AspNetCore.Mvc.Filters.Diagnostics namespace to match the recent changes introduced to both ServerTimingMiddleware and ServerTimingAttribute
- FaultDescriptorOptions class in the Cuemon.AspNetCore.Diagnostics namespace marking the NonMvcResponseHandlers property obsolete
- HttpRequestExtensions class in the Cuemon.Extensions.AspNetCore.Http namespace was extended with one new extension method for the HttpRequest class: AcceptMimeTypesOrderedByQuality
- ApplicationBuilderExtensions class in the Cuemon.Extensions.AspNetCore.Diagnostics namespace to allow the UseFaultDescriptorExceptionHandler method to rely solely on RequestServices internally, hence the previous setup delegate has been removed as an argument to this method
- HttpExceptionDescriptorResponseHandlerExtensions class in the Cuemon.Extensions.AspNetCore.Diagnostics namespace in the method AddYamlResponseHandler; from Action{ExceptionDescriptorOptions} setup --> IOptions{ExceptionDescriptorOptions} setup
- ServiceCollectionExtensions class in the Cuemon.Extensions.AspNetCore.Diagnostics namespace with four new extension method for the IServiceCollection interface: AddFaultDescriptorOptions, AddServerTimingOptions, AddExceptionDescriptorOptions and PostConfigureAllExceptionDescriptorOptions
- ServerTimingOptions class in the Cuemon.AspNetCore.Diagnostics namespace to include a new property, LogLevelSelector, with a function delegate signature that determines the LogLevel for a given ServerTimingMetric
- ServerTimingFilter class in the Cuemon.AspNetCore.Mvc.Filters.Diagnostics namespace to incorporate the new LogLevelSelector delegate and have less cluttered defaults in regards to Name and Description when used from ServerTimingAttribute
- ServerTimingAttribute class in the Cuemon.AspNetCore.Mvc.Filters.Diagnostics namespace to embrace the new capabilities provided by the ServerTimingFilter (such as DesiredLogLevel)
- HostingEnvironmentOptions class in the Cuemon.AspNetCore.Hosting namespace so that the SuppressHeaderPredicate function delegate now returns true when the environment is Production
- YamlSerializer class in the Cuemon.Runtime.Serialization namespace so it is consistent with other serializers/formatters in the Cuemon family
- YamlFormatter class in the Cuemon.Text.Yaml.Formatters so that it inherits from StreamFormatter{T} as the remainder of the formatters in the Cuemon family
- YamlFormatterOptions class in the Cuemon.Text.Yaml.Formatters so that it shares common denominators with the remainder of the formatter options in the Cuemon family
- YamlConverterExtensions class in the Cuemon.Extensions.AspNetCore.Text.Yaml.Converters so the signature of methods take an argument of YamlFormatterOptions instead of ExceptionDescriptorOptions (both implement IExceptionDescriptorOptions)
- ExceptionDescriptor was moved from Cuemon.Diagnostics namespace to Cuemon.Core assembly (retaining the namespace)
- ExceptionDescriptorAttribute was moved from Cuemon.Diagnostics namespace to Cuemon.Core assembly (retaining the namespace)
- ExceptionDescriptorOptions was moved from Cuemon.Diagnostics namespace to Cuemon.Core assembly (retaining the namespace)
- FaultSensitivityDetails was moved from Cuemon.Diagnostics namespace to Cuemon.Core assembly (retaining the namespace)
- IExceptionDescriptorOptions was moved from Cuemon.Diagnostics namespace to Cuemon.Core assembly (retaining the namespace)
- MemberEvidence was moved from Cuemon.Diagnostics namespace to Cuemon.Core assembly (retaining the namespace)
- ExceptionDescriptorConverter was moved from Cuemon.Diagnostics.Text.Yaml namespace to Cuemon.Core assembly into the Cuemon.Text.Yaml.Converters namespace
- ServiceCollectionExtensions class in the Cuemon.Extensions.AspNetCore.Diagnostics namespace to allow the AddMvcFaultDescriptorOptions method to accept an optional Action{MvcFaultDescriptorOptions} delegate, as opposed to being mandatory
- RestfulApiVersioningOptions class in the Cuemon.Extensions.Asp.Versioning namespace to include non-official MIME-types in the ValidAcceptHeaders property
- StreamFormatter{T} class in the Cuemon.Runtime.Serialization.Formatters namespace was extended to include an additional eight overloaded static members for SerializeObject and DeserializeObject (support for TOptions)
- HttpExceptionDescriptorResponseHandlerExtensions class in the Cuemon.Extensions.AspNetCore.Diagnostics marking the two methods, AddResponseHandler and AddYamlResponseHandler, obsolete (latter should use AddYamlExceptionResponseFormatter instead)
- HttpExceptionDescriptorResponseHandlerExtensions class in the Cuemon.Extensions.AspNetCore.Mvc.Formatters.Newtonsoft.Json marking the method, AddNewtonsoftJsonResponseHandler, obsolete (should use AddNewtonsoftJsonExceptionResponseFormatter instead)
- MvcBuilderExtensions class in the Cuemon.Extensions.AspNetCore.Mvc.Formatters.Newtonsoft.Json namespace to be more lean having only two extension methods remaining; AddNewtonsoftJsonFormatters and AddNewtonsoftJsonFormattersOptions
- MvcCoreBuilderExtensions class in the Cuemon.Extensions.AspNetCore.Mvc.Formatters.Newtonsoft.Json namespace to be more lean having only two extension methods remaining; AddNewtonsoftJsonFormatters and AddNewtonsoftJsonFormattersOptions
- HttpExceptionDescriptorResponseHandlerExtensions class in the Cuemon.Extensions.AspNetCore.Mvc.Formatters.Text.Json marking the method, AddJsonResponseHandler, obsolete (should use AddJsonExceptionResponseFormatter instead)
- MvcBuilderExtensions class in the Cuemon.Extensions.AspNetCore.Mvc.Formatters.Text.Json namespace to be more lean having only two extension methods remaining; AddJsonFormatters and AddJsonFormattersOptions
- MvcCoreBuilderExtensions class in the Cuemon.Extensions.AspNetCore.Mvc.Formatters.Text.Json namespace to be more lean having only two extension methods remaining; AddJsonFormatters and AddJsonFormattersOptions
- HttpExceptionDescriptorResponseHandlerExtensions class in the Cuemon.Extensions.AspNetCore.Mvc.Formatters.Xml marking the method, AddXmlResponseHandler, obsolete (should use AddXmlExceptionResponseFormatter instead)
- MvcBuilderExtensions class in the Cuemon.Extensions.AspNetCore.Mvc.Formatters.Xml namespace to be more lean having only two extension methods remaining; AddXmlFormatters and AddXmlFormattersOptions
- MvcCoreBuilderExtensions class in the Cuemon.Extensions.AspNetCore.Mvc.Formatters.Xml namespace to be more lean having only two extension methods remaining; AddXmlFormatters and AddXmlFormattersOptions
- Configurable{T} class in the Cuemon.Configuration namespace to have the constructor validated by Validator.ThrowIfInvalidOptions hereby reducing the risk of misconfigured Options
- ServiceCollectionExtensions class in the Cuemon.Extensions.AspNetCore.Http.Throttling namespace with one additional extension method for the IServiceCollection interface: AddThrottlingSentinelOptions
- MvcBuilderExtensions class in the Cuemon.Extensions.AspNetCore.Mvc.Filters namespace to allow all extension methods to have optional Action{TOptions} delegate
- HttpExceptionDescriptorResponseHandler class in the Cuemon.AspNetCore.Diagnostics namespace with a new static method; CreateDefaultFallbackHandler that provides a scaled down HttpExceptionDescriptorResponseHandler suitable as fallback handler for when content negotiation fails
- ConditionalValue class from the Cuemon.Threading namespace was moved to the Cuemon namespace
- SuccessfulValue class from the Cuemon.Threading namespace was moved to the Cuemon namespace
- UnsuccessfulValue class from the Cuemon.Threading namespace was moved to the Cuemon namespace
- ConditionalValue class in the Cuemon namespace to include a Failure property that is of type Exception
- AsyncOptions class in the Cuemon.Threading namespace to include a function delegate property, CancellationTokenProvider, that takes precedence when set, meaning that the getter of existing CancellationToken property will invoke said mentioned function delegate (edge case usage)
- ServerTimingOptions class in the Cuemon.AspNetCore.Diagnostics namespace to include a new property, UseTimeMeasureProfiler, with a boolean signature that determines if action methods in a Controller should time measuring automatically

## [8.0.1] - 2024-01-11

### Fixed

- CachingManager class in the Cuemon.Runtime.Caching namespace so that it no longer throws a MissingMethodException due to changes introduced with target-typed new from C# 9
- NewtonsoftJsonFormatterOptions class in the Cuemon.Extensions.Newtonsoft.Json.Formatters namespace to be consistent with general date time handling; applied DateFormatString = "O"

## [8.0.0] - 2023-11-14

### Added

- TFM net8.0 for all projects
- Tool for extracting NLS surrogates `tooling/gse` (Globalization Surrogates Extractor); this was done to mitigate the original design decision that was most [unfortunate](https://github.com/gimlichael/Cuemon/commit/71ff4f9ecb95897170aab1e6ba894c320ae095bd)
- Static method `CreateFlags` to the MemberReflection class in the Cuemon.Reflection namespace
- MethodSignature class in the Cuemon.Reflection namespace to represent a lightweight signature of a method when serializing and deserializing
- Formatter class in the Cuemon.Runtime.Serialization.Formatters namespace that complements serialization and deserialization of an object
- `GetAllProperties`, `GetAllFields`, `GetAllEvents`, `GetAllMethods`, `GetDerivedTypes`, `GetInheritedTypes` and `GetHierarchyTypes` extension methods on the TypeExtensions class in the Cuemon.Extensions.Reflection namespace
- ReplaceLineEndings extension method on the StringExtensions class in the Cuemon.Extensions namespace specifically for TFM netstandard2.0
- MemberArgument class in the Cuemon.Reflection namespace to represent an argument given to a member in the context of reflection
- MemberParser class in the Cuemon.Reflection namespace to provide a generic way to rehydrate serialized objects
- Docker-Ubuntu profile to `testenvironments.json` for further local testing in a Linux environment
- Static method `EncloseToExpose` together with a new property, `ArgumentName`, to the Decorator class in the Cuemon namespace that can be used to re-use non-common extension methods from native extension methods without double-validating arguments
- An overload of `CheckParameter` to the Validator class in the Cuemon namespace that satisfies validating when doing constructor nesting
- DataManagerOptions in the Cuemon.Data namespace that provides configuration options for the DataManager class
- DataStatementOptions in the Cuemon.Data namespace that provides configuration options for the DataStatement class
- ThrowIfDisposed to the Validator class in the Cuemon namespace
- `ToYaml` extension method on the ExceptionDescriptorExtensions class in the Cuemon.Extensions.Diagnostics namespace
- CorrelationToken class in the Cuemon.Messaging namespace that represents a default implementation of the ICorrelationToken interface
- RequestToken class in the Cuemon.Messaging namespace that represents a default implementation of the IRequestToken interface

### Removed

- TFM netstandard2.0 for all ASP.NET Core related projects
- Due to [Legacy serialization infrastructure APIs marked obsolete](https://github.com/dotnet/docs/issues/34893) all `SerializableAttribute` and `ISerializable` implementations was decided removed for all TFMs
- MethodDescriptor in the Cuemon.Reflection namespace was slightly refactored in regards to members exposed
- DataAdapter class from the Cuemon.Data namespace
- DataAdapterEventArgs class from the Cuemon.Data namespace
- DataAdapterException class in the Cuemon.Data namespace
- DataConnection class in the Cuemon.Data namespace
- DbColumn class in the Cuemon.Data namespace
- DbParameterEqualityComparer class in the Cuemon.Data namespace
- IDataCommand interface in the Cuemon.Data namespace
- IDataConnection interface in the Cuemon.Data namespace
- QueryInsertAction enum in the Cuemon.Data namespace
- GenericHostTestFactory had two obsolete methods removed; CreateGenericHostTest{..}
- ToInsightsString extension method on the ExceptionDescriptorExtensions class in the Cuemon.Extensions.Diagnostics namespace
- DynamicCorrelation class in the Cuemon.Messaging namespace
- DynamicRequest class in the Cuemon.Messaging namespace

### Changed

- Extended unit-test to include TFM net8.0, net7.0, net6.0 and net48 for Windows
  - Had to include Microsoft.TestPlatform.ObjectModel for xUnit when testing on legacy .NET Framework
- Extended unit-test to include TFM net8.0, net7.0 and net6.0 for Linux
- Many unit-test had to be tweaked with preprocessor directives due to the addition of TFM net48
- Validator class in the Cuemon namespace was modernized and greatly improved for both consistency and changes introduced by Microsoft for both C# 10 and recent .NET versions. All excessive fats was removed and earlier brain-farts has been eradicated
- DateParseHandling from `DateTimeOffset` to `DateTime` (as majority of Cuemon is the latter) on the JsonFormatterOptions class in the Cuemon.Extensions.Newtonsoft.Json.Formatters namespace
- ContractResolver to use custom rules as Newtonsoft relies heavily on the now deprecated ISerializable and SerializableAttribute
- ChangeType (hidden) extension method to always convert DateTime values ending with Z to an UTC DateTime kind on the ObjectDecoratorExtensions class in the Cuemon namespace
- JsonFormatterOptions class in the Cuemon.Extensions.Text.Json.Formatters namespace to, consciously, use `JavaScriptEncoder.UnsafeRelaxedJsonEscaping` as the default Encoder on the JsonSerializerOptions instance
  - Sometime you have to balance security and usability/developer experience; if you need to expose a highly secured API you can simply change this settings as part of your application startup
- XmlFormatter class in the Cuemon.Xml.Serialization.Formatters namespace now inherits from StreamFormatter{XmlFormatterOptions} and is consistent with similar classes
- Best effort to have consistency between System.Text.Json and Newtonsoft.Json serialization/deserialization
- Changed the description of the Decorator class in the Cuemon namespace to add clarity to usage
- Renamed DataCommand class in the Cuemon.Data namespace to DataStatement and increased the scope of responsibility
- SqlDataManager class in the Cuemon.Data.SqlClient namespace to be more lean and consistent with other classes and fully embracing the configurable DataManagerOptions
- DataManager class in the Cuemon.Data namespace to be more lean and consistent with other classes and fully embracing the configurable DataManagerOptions
  - Including support for Async operations
- Simplified the FormattingOptions class in the Cuemon namespace away from a somewhat confusing generic variant to a straight to the point implementation
- DataReader class in the Cuemon.Data namespace to rely only on a default constructor
- DsvDataReader class in the Cuemon.Data namespace to be more consistent with other classes fully embracing the configurable DelimitedStringOptions
- XmlDataReader class in the Cuemon.Data.Xml namespace to be more consistent with other classes fully embracing the configurable FormattingOptions
- Renamed ThrowIfObjectInDistress method on the Validator class in the Cuemon namespace to ThrowIfInvalidState
- MiddlewareTestFactory received a long overdue change of signature from Action{IApplicationBuilder} pipelineSetup, Action{IServiceCollection} serviceSetup --> Action{IServiceCollection} serviceSetup, Action{IApplicationBuilder} pipelineSetup as this is more logical, intuitive and in consistency with GenericHostTestFactory
- WebApplicationTestFactory received a long overdue change of signature from Action{IApplicationBuilder} pipelineSetup, Action{IServiceCollection} serviceSetup --> Action{IServiceCollection} serviceSetup, Action{IApplicationBuilder} pipelineSetup as this is more logical, intuitive and in consistency with GenericHostTestFactory
- JsonFormatter class in the Cuemon.Extensions.Newtonsoft.Json.Formatters namespace was renamed to NewtonsoftJsonFormatter
- JsonFormatterOptions class in the Cuemon.Extensions.Newtonsoft.Json.Formatters namespace was renamed to NewtonsoftJsonFormatterOptions
- ICorrelation interface in the Cuemon.Messaging namespace was renamed to ICorrelationToken
- IRequest interface in the Cuemon.Messaging namespace was renamed to IRequestToken

### Fixed

- National Language Support (NLS) surrogates was updated in the Cuemon.Extensions.Globalization assembly
- World class in the Cuemon.Globalization namespace so that it no longer throws an ArgumentException when adding a duplicate culture (on Linux)
- The default DateTimeConverter for serializing XML no longer converts a DateTime value to UTC
- AddNewtonsoftJsonResponseHandler extension method to properly propagate options to NewtonsoftJsonFormatter serialization method in the HttpExceptionDescriptorResponseHandlerExtensions in the Cuemon.Extensions.AspNetCore.Mvc.Formatters.Newtonsoft.Json namespace
- AddJsonResponseHandler extension method to properly propagate options to JsonFormatter serialization method in the HttpExceptionDescriptorResponseHandlerExtensions in the Cuemon.Extensions.AspNetCore.Mvc.Formatters.Text.Json namespace
- AddXmlResponseHandler extension method to properly propagate options to XmlFormatter serialization method in the HttpExceptionDescriptorResponseHandlerExtensions in the Cuemon.Extensions.AspNetCore.Mvc.Formatters.Xml namespace
- Header is now populated on first read in the DsvDataReader class located in the Cuemon.Data namespace
- Columns are now populated before first read in the IDataReader implementation passed to the DataTransferRowCollection class in the Cuemon.Data namespace
- Added null conditional operator to the ServiceProvider property on the HostFixture class in the Cuemon.Extensions.Xunit.Hosting namespace
- WriteObject to skip serializing the object when it is null on the YamlTextWriter class in the Cuemon.Runtime.Serialization namespace

## [7.1.0] 2022-12-11

### Added

- Alter{T}, Change{T, TResult} methods on Tweaker class in the Cuemon namespace
- As extension method on the ObjectExtensions class on the Cuemon.Extensions namespace
- As{T, TResult}, Alter{T} extension methods on the ObjectExtensions class in the Cuemon.Extensions namespace
- UseBuiltInRfc7807 property on the RestfulApiVersioningOptions class in the Cuemon.Extensions.Asp.Versioning namespace (https://github.com/dotnet/aspnet-api-versioning/releases/tag/v7.0.0)

### Removed

- Support for TFM .NET Core 3.1 (LTS) in all relevant projects
- GetValueOrDefault{TKey, TValue} overload from the DictionaryExtensions class in the Cuemon.Extensions.Collections.Generic namespace due to naming conflict introduced with .NET 7
- ProblemDetailsFactoryType and UseProblemDetailsFactory{T} from the RestfulApiVersioningOptions class in the Cuemon.Extensions.Asp.Versioning namespace when targeting .NET 7 (https://github.com/dotnet/aspnet-api-versioning/releases/tag/v7.0.0)

### Fixed

- As{T} overload on ObjectExtensions class in the Cuemon.Extensions namespace due to wrongfully throw of an ArgumentNullException when argument was null
- Adjust{T} overload on ObjectExtensions class in the Cuemon.Extensions namespace to fail fast by adding null check on argument
- ReservedKeywordException class in the Cuemon namespace so the default message is used in case of null value
- RestfulProblemDetailsFactory class in the Cuemon.Extensions.Asp.Versioning namespace due to changes for 6.3 release of Asp.Versioning (https://github.com/dotnet/aspnet-api-versioning/commit/0a999316aebc81fb1bf3842a2980901f9539978b)

### Changed

- GenericHostTestFactory class in the Cuemon.Extensions.Xunit.Hosting namespace to have non-ambiguous overloads of CreateGenericHostTest -> Create, CreateWithHostBuilderContext (old methods marked with Obsolete attribute)
- ServiceCollectionExtensions class in the Cuemon.Extensions.Asp.Versioning namespace so that AddRestfulApiVersioning now is backward compatible with recent changes mentioned here https://github.com/dotnet/aspnet-api-versioning/releases/tag/v7.0.0

## [7.0.0] 2022-11-09

### Added

- Target framework moniker (TFM) for .NET 7 in all projects
- HttpAuthenticationSchemes class in the Cuemon.Net.Http namespace that specifies options that defines constants for well-known HTTP authentication schemes
- HttpHeaderNames class in the Cuemon.Net.Http namespace that defines constants for well-known HTTP headers
- FaultDescriptorExceptionHandlerOptions class in the Cuemon.AspNetCore.Diagnostics namespace that specifies options that is related to ExceptionHandlerMiddleware operations
- HttpFaultResolver class in the Cuemon.AspNetCore.Diagnostics namespace that provides a way to evaluate an exception and provide details about it in a developer friendly way, optimized for open- and otherwise public application programming interfaces (API)
- HttpRequestEvidence class in the Cuemon.AspNetCore.Diagnostics namespace that provides detailed information about a given HttpRequest
- JsonConverterCollectionExtensions class in the Cuemon.Extensions.AspNetCore.Mvc.Formatters.Text.Json.Converters namespace that consist of extension methods for the JsonConverter class: AddHttpExceptionDescriptorConverter, AddStringValuesConverter
- JsonSerializationInputFormatter class in the Cuemon.Extensions.AspNetCore.Mvc.Formatters.Text.Json namespace that handles deserialization of JSON to objects using JsonFormatter class
- JsonSerializationMvcOptionsSetup class in the Cuemon.Extensions.AspNetCore.Mvc.Formatters.Text.Json namespace that is a ConfigureOptions{TOptions} implementation which will add the JSON serializer formatters to MvcOptions
- JsonSerializationOutputFormatter class in the Cuemon.Extensions.AspNetCore.Mvc.Formatters.Text.Json namespace that handles serialization of objects to JSON using JsonFormatter class
- MvcBuilderExtensions class in the Cuemon.Extensions.AspNetCore.Mvc.Formatters.Text.Json namespace that consist of extension methods for the IMvcBuilder interface: AddJsonFormatters, AddJsonFormattersOptions
- MvcCoreBuilderExtensions class in the Cuemon.Extensions.AspNetCore.Mvc.Formatters.Text.Json namespace that consist of extension methods for the IMvcCoreBuilder interface: AddJsonFormatters, AddJsonFormattersOptions
- JsonConverterCollectionExtensions class in the Cuemon.Extensions.Text.Json.Converters namespace that consist of extension methods for the JsonConverter class: AddStringEnumConverter, AddStringFlagsEnumConverter, AddExceptionDescriptorConverterOf, AddTimeSpanConverter, AddExceptionConverter, AddDataPairConverter, AddDateTimeConverter
- StringEnumConverter class in the Cuemon.Extensions.Text.Json.Converters namespace that convert enums to and from strings
- StringFlagsEnumConverter class in the Cuemon.Extensions.Text.Json.Converters namespace that convert enums with FlagsAttribute to and from strings
- JsonFormatter class in the Cuemon.Extensions.Text.Json.Formatters namespace that serializes and deserializes an object, in JSON format
- JsonFormatterOptions class in the Cuemon.Extensions.Text.Json.Formatters namespace that specifies options that is related to JsonFormatter operations
- DynamicJsonConverter class in the Cuemon.Extensions.Text.Json namespace that provides a factory based way to create and wrap a JsonConverter implementation
- JsonNamingPolicyExtensions class in the Cuemon.Extensions.Text.Json namespace that consist of extension methods for the JsonNamingPolicy class: DefaultOrConvertName
- JsonReaderExtensions class in the Cuemon.Extensions.Text.Json namespace that consist of extension methods for the Utf8JsonReader struct: ToHierarchy
- JsonSerializerOptionsExtensions class in the Cuemon.Extensions.Text.Json namespace that consist of extension methods for the JsonSerializerOptions class: SetPropertyName
- Utf8JsonReaderFunc delegate in the Cuemon.Extensions.Text.Json namespace that represents the Read method of JsonConverter{T}
- Utf8JsonWriterAction delegate in the Cuemon.Extensions.Text.Json namespace that represents the Write method of JsonConverter{T}
- Utf8JsonWriterExtensions class in the Cuemon.Extensions.Text.Json namespace that consist of extension methods for the Utf8JsonWriter class: WriteObject
- DateTimeConverter class in the Cuemon.Extensions.Text.Json.Converters namespace that provides a DateTime converter that can be configured like the Newtonsoft.JSON equivalent
- BufferWriterOptions class in the Cuemon.IO namespace that specifies options that is related to the IBufferWriter interface
- RestfulApiVersioningOptions class in the Cuemon.Extensions.Asp.Versioning namespace that provides programmatic configuration for the ServiceCollectionExtensions.AddRestfulApiVersioning method
- ServiceCollectionExtensions class in the Cuemon.Extensions.Asp.Versioning namespace that consist of extension methods for the IServiceCollection interface: AddRestfulApiVersioning
- ApplicationBuilderExtensions class in the Cuemon.Extensions.Asp.Versioning namespace that consist of extension methods for the IApplicationBuilder interface: UseRestfulApiVersioning
- RestfulApiVersionReader class in the Cuemon.Extensions.Asp.Versioning namespace that represents a RESTful API version reader that reads the value from a filtered list of HTTP Accept headers in the request
- RestfulProblemDetailsFactory class in the Cuemon.Extensions.Asp.Versioning namespace that represents a RESTful implementation of the IProblemDetailsFactory which throws variants of HttpStatusCodeException that needs to be translated accordingly
- Aws4HmacAuthorizationHeader class in the Cuemon.Extensions.AspNetCore.Authentication.AwsSignature4 namespace that provides a representation of a HTTP AWS4-HMAC-SHA256 Authentication header
- Aws4HmacAuthorizationHeaderBuilder class in the Cuemon.Extensions.AspNetCore.Authentication.AwsSignature4 namespace that provides a way to fluently represent a HTTP AWS4-HMAC-SHA256 Authentication header
- Aws4HmacFields class in the Cuemon.Extensions.AspNetCore.Authentication.AwsSignature4 namespace that is a collection of constants for Aws4HmacAuthorizationHeaderBuilder and related
- DateTimeExtensions class in the Cuemon.Extensions.AspNetCore.Authentication.AwsSignature4 namespace that consist of extension methods for the DateTime struct: ToAwsDateString, ToAwsDateTimeString
- ConfigureSwaggerGenOptions class in the Cuemon.Extensions.Swashbuckle.AspNetCore namespace that represents something that configures the SwaggerGenOptions type
- ConfigureSwaggerUIOptions class in the Cuemon.Extensions.Swashbuckle.AspNetCore namespace that represents something that configures the SwaggerUIOptions type
- DocumentFilter class in the Cuemon.Extensions.Swashbuckle.AspNetCore namespace that represents the base class of an IDocumentFilter implementation
- OpenApiInfoOptions class in the Cuemon.Extensions.Swashbuckle.AspNetCore namespace that represents a proxy for configuring an Open API Info Object that provides metadata about an Open API endpoint
- OperationFilter class in the Cuemon.Extensions.Swashbuckle.AspNetCore namespace that represents the base class of an IOperationFilter implementation
- RestfulSwaggerOptions class in the Cuemon.Extensions.Swashbuckle.AspNetCore namespace that provides programmatic configuration for the ServiceCollectionExtensions.AddRestfulSwagger method
- ServiceCollectionExtensions class in the Cuemon.Extensions.Swashbuckle.AspNetCore namespace that consist of extension methods for the IServiceCollection interface: AddRestfulSwagger
- SwaggerGenOptionsExtensions class in the Cuemon.Extensions.Swashbuckle.AspNetCore namespace that consist of extension methods for the SwaggerGenOptions class: AddUserAgent, AddXApiKeySecurity, AddJwtBearerSecurity
- UserAgentDocumentFilter class in the Cuemon.Extensions.Swashbuckle.AspNetCore namespace that provides a User-Agent field to the generated OpenApiDocument
- UserAgentDocumentOptions class in the Cuemon.Extensions.Swashbuckle.AspNetCore namespace that provides programmatic configuration for the UserAgentDocumentFilter class
- XPathDocumentExtensions class in the Cuemon.Extensions.Swashbuckle.AspNetCore namespace that consist of extension methods for the XPathDocument class: AddByType, AddByAssembly, AddByFilename
- JsonFormatter class in the Cuemon.Extensions.Newtonsoft.Json.Formatters namespace was extended with two static methods; SerializeObject and DeserializeObject
- XmlFormatter class in the Cuemon.Xml.Serialization.Formatters namespace was extended with two static methods; SerializeObject and DeserializeObject
- YamlSerializer class in the Cuemon.Runtime.Serialization namespace that provides functionality to serialize objects to YAML and to deserialize YAML into objects
- YamlSerializerOptions class in the Cuemon.Runtime.Serialization namespace that specifies options related to YamlSerializer
- YamlTextReader class in the Cuemon.Runtime.Serialization namespace that represents a reader that provides fast, non-cached, forward-only access to YAML data
- YamlTextWriter class in the Cuemon.Runtime.Serialization namespace that represents a writer that provides a fast, non-cached, forward-only way to generate streams or files that contain YAML data
- ExceptionConverter class in the Cuemon.Text.Yaml.Converters namespace that converts an Exception to or from YAML
- YamlConverter class in the Cuemon.Text.Yaml.Converters namespace that converts an object to or from YAML (YAML ain't markup language)
- YamlFormatter class in the Cuemon.Text.Yaml.Formatters namespace that serializes and deserializes an object, in YAML format
- YamlFormatterOptions class in the Cuemon.Text.Yaml.Formatters namespace that specifies options related to YamlFormatter
- YamlConverterFactory class in the Cuemon.Text.Yaml namespace that provides a factory based way to create and wrap an YamlConverter implementation
- YamlNamingPolicy class in the Cuemon.Text.Yaml namespace that determines the naming policy used to convert a string-based name to another format
- ExceptionDescriptorConverter class in the Cuemon.Diagnostics.Text.Yaml namespace that converts an ExceptionDescriptor to or from YAML
- YamlConverterExtensions class in the Cuemon.Extensions.AspNetCore.Text.Yaml.Converters namespace that consist of extension methods for the YamlConverter class: AddExceptionDescriptorConverter, AddHttpExceptionDescriptorConverter
- HttpExceptionDescriptorResponseHandler class in the Cuemon.AspNetCore.Diagnostics namespace that provides a way to support content negotiation for HttpExceptionDescriptor
- HttpExceptionDescriptorResponseHandlerExtensions class in the Cuemon.Extensions.AspNetCore.Mvc.Formatters.Newtonsoft.Json namespace that consist of extension methods for the HttpExceptionDescriptorResponseHandler class: AddNewtonsoftJsonResponseHandler
- HttpExceptionDescriptorResponseHandlerExtensions class in the Cuemon.Extensions.AspNetCore.Mvc.Formatters.Text.Json namespace that consist of extension methods for the HttpExceptionDescriptorResponseHandler class: AddJsonResponseHandler
- HttpExceptionDescriptorResponseHandlerExtensions class in the Cuemon.Extensions.AspNetCore.Mvc.Formatters.Xml namespace that consist of extension methods for the HttpExceptionDescriptorResponseHandler class: AddXmlResponseHandler
- IExceptionDescriptorOptions interface in the Cuemon.Diagnostics namespace that defines options that is related to ExceptionDescriptor operations
- ExceptionConverter class in the Cuemon.Extensions.Newtonsoft.Json.Converters namespace that converts an Exception to or from JSON
- ExceptionConverter class in the Cuemon.Extensions.Text.Json.Converters namespace that converts an Exception to or from JSON
- ExceptionConverter class in the Cuemon.Xml.Serialization.Converters namespace that converts an Exception to XML
- ServiceOptions class in the Cuemon.Extensions.DependencyInjection namespace that specifies options related to Microsoft Dependency Injection
- TypeForwardServiceOptions class in the Cuemon.Extensions.DependencyInjection namespace that specifies options related to Microsoft Dependency Injection that support nested type forwarding
- CultureInfoExtensions class in the Cuemon.Extensions.Globalization namespace that consist of extension methods for the CultureInfo class: MergeWithOriginalFormatting
- CacheableObjectResultOptions{T} class in the Cuemon.AspNetCore.Mvc namespace that specifies options related to the ICacheableObjectResult interface
- ContentBasedObjectResultOptions{T} class in the Cuemon.AspNetCore.Mvc namespace that specifies options related to the ICacheableObjectResult interface
- IContentBasedObjectResultOptions{T} interface in the Cuemon.AspNetCore.Mvc namespace that specifies options related to the ICacheableObjectResult interface
- ITimeBasedObjectResultOptions{T} interface in the Cuemon.AspNetCore.Mvc namespace that specifies options related to the ICacheableObjectResult interface
- TimeBasedObjectResultOptions{T} class in the Cuemon.AspNetCore.Mvc namespace that specifies options related to the ICacheableObjectResult interface
- IParameterObject interface in the Cuemon.Configuration namespace that serves as a marker interface denoting a Parameter Object
- IValidatableParameterObject interface in the Cuemon.Configuration namespace that denotes a Parameter Object where one or more conditions can be verified that they are in a valid state
- Patterns class in the Cuemon namespace was extended with two new static members: ConfigureRevertExchange{T}, CreateInstance{T}
- Validator class in the Cuemon namespace was extended with several new static members: ThrowIfInvalidConfigurator{T}, ThrowIfInvalidOptions{T}, ThrowIfObjectInDistress
- Eradicate class in the Cuemon namespace was extended with one new static member: TrailingBytes
- CallerArgumentExpressionAttribute class in the System.Runtime.CompilerServices namespace that indicates that a parameter captures the expression passed for another parameter as a string (for .NET versions <= .NET Core 3.0)

### Changed

- ThrowIfNull{T} --> ThrowIfNull method on the Validator class in the Cuemon namespace
- ThrowIfNull, ThrowIfNullOrEmpty and ThrowIfNullOrWhitespace on the Validator class in the Cuemon namespace to embrace the new CallerArgumentExpression attribute
- ThrottlingSentinelOptions class in the Cuemon.AspNetCore.Http.Throttling namespace in the context of renaming the ResponseBroker property to ResponseHandler
- HttpStatusCodeException class in the Cuemon.AspNetCore.Http namespace to include a new property where HTTP response Headers can be associated with the exception
- UserAgentSentinelMiddleware class in the Cuemon.AspNetCore.Http.Headers namespace to have a more lean and fault tolerant design
- ThrottlingSentinelMiddleware class in the Cuemon.AspNetCore.Http.Throttling namespace to have a more lean and fault tolerant design
- HttpContextItemsKeyForCapturedRequestBody string constant from FaultDescriptorFilter class in the Cuemon.AspNetCore.Mvc.Filters.Diagnostics namespace was moved to the HttpRequestEvidence class in the Cuemon.AspNetCore.Diagnostics namespace
- FaultDescriptorFilter class in the Cuemon.AspNetCore.Mvc.Filters.Diagnostics namespace to include a reference to HttpContext from the ExceptionCallback delegate
- FaultDescriptorOptions class in the Cuemon.AspNetCore.Mvc.Filters.Diagnostics namespace to be named MvcFaultDescriptorOptions and inherit from FaultDescriptorOptions class in the Cuemon.AspNetCore.Diagnostics namespace
- FaultDescriptorFilter class in the Cuemon.AspNetCore.Mvc.Filters.Diagnostics namespace to rely on MvcFaultDescriptorOptions instead of FaultDescriptorOptions
- HttpFaultResolver class from the Cuemon.AspNetCore.Mvc.Filters.Diagnostics namespace was moved to the Cuemon.AspNetCore.Diagnostics namespace
- HttpRequestEvidence class from the Cuemon.AspNetCore.Mvc.Filters.Diagnostics namespace was moved to the Cuemon.AspNetCore.Diagnostics namespace
- UserAgentSentinelFilter class in the Cuemon.AspNetCore.Mvc.Filters.Headers namespace received a more lean and fault tolerant design
- ThrottlingSentinelFilter class in the Cuemon.AspNetCore.Mvc.Filters.Throttling namespace received a more lean and fault tolerant design
- ApplicationBuilderExtensions class in the Cuemon.Extensions.AspNetCore.Diagnostics namespace with one new extension method for the IApplicationBuilder interface: UseFaultDescriptorExceptionHandler
- MvcBuilderExtensions class in the Cuemon.Extensions.AspNetCore.Mvc.Formatters.Newtonsoft.Json namespace in the context of renaming the AddJsonSerializationFormatters method to AddNewtonsoftJsonFormatters
- MvcBuilderExtensions class in the Cuemon.Extensions.AspNetCore.Mvc.Formatters.Newtonsoft.Json namespace in the context of renaming the AddJsonFormatterOptions method to AddNewtonsoftJsonFormattersOptions
- MvcCoreBuilderExtensions class in the Cuemon.Extensions.AspNetCore.Mvc.Formatters.Newtonsoft.Json namespace in the context of renaming the AddJsonSerializationFormatters method to AddNewtonsoftJsonFormatters
- MvcCoreBuilderExtensions class in the Cuemon.Extensions.AspNetCore.Mvc.Formatters.Newtonsoft.Json namespace in the context of renaming the AddJsonFormatterOptions method to AddNewtonsoftJsonFormattersOptions
- MvcBuilderExtensions class in the Cuemon.Extensions.AspNetCore.Mvc.Formatters.Xml namespace in the context of renaming the AddXmlSerializationFormatters method to AddXmlFormatters
- MvcBuilderExtensions class in the Cuemon.Extensions.AspNetCore.Mvc.Formatters.Xml namespace in the context of renaming the AddXmlFormatterOptions method to AddXmlFormattersOptions
- MvcCoreBuilderExtensions class in the Cuemon.Extensions.AspNetCore.Mvc.Formatters.Xml namespace in the context of renaming the AddXmlSerializationFormatters method to AddXmlFormatters
- MvcCoreBuilderExtensions class in the Cuemon.Extensions.AspNetCore.Mvc.Formatters.Xml namespace in the context of renaming the AddXmlFormatterOptions method to AddXmlFormattersOptions
- StreamFactory class in the Cuemon.IO namespace to include five new overloaded methods that accept an IBufferWriter{byte} as the first argument
- HttpCacheableOptions class in the Cuemon.AspNetCore.Mvc.Filters.Cacheable namespace so that the age of a dynamically applied cache header is now 5 minutes instead of 24 hours
- MiddlewareTestFactory class in the Cuemon.Extensions.Xunit.Hosting.AspNetCore namespace to have non-ambiguous overloads of CreateMiddlewareTest -> Create, CreateWithHostBuilderContext and RunMiddlewareTest -> Run, RunWithHostBuilderContext
- WebApplicationTestFactory class in the Cuemon.Extensions.Xunit.Hosting.AspNetCore.Mvc namespace to have non-ambiguous overloads of CreateWebApplicationTest -> Create, CreateWithHostBuilderContext and RunWebApplicationTest -> Run, RunWithHostBuilderContext
- AddTimeSpanConverter extension method on XmlConverterDecoratorExtensions class in the Cuemon.Xml.Serialization.Converters namespace to be aligned with the JSON equivalents
- ActivatorOptions class in the Cuemon.Reflection namespace to match Activator BindingFlags defaults from Microsoft
- TypeNameOptions class in the Cuemon.Reflection namespace that could throw a NullReferenceException when FullName is null; fallback to Name
- JsonFormatterOptions class in the Cuemon.Extensions.Newtonsoft.Json.Formatters namespace to use DateTimeZoneHandling.RoundtripKind instead of DateTimeZoneHandling.Utc when dealing with DateTimeZoneHandling
- FaultDescriptorExceptionHandlerOptions class in the Cuemon.AspNetCore.Diagnostics namespace was renamed to FaultDescriptorOptions
- ExceptionDescriptorOptions class in the Cuemon.Diagnostics namespace to exclude all sensitive details of a failure while refactoring all bool properties into one SensitivityDetails property that uses the FaultSensitivityDetails enum (with FlagsAttribute)
- HttpStatusCodeException class in the Cuemon.AspNetCore.Http namespace was extended with one new overloaded static member: TryParse
- ServiceCollectionExtensions class in the Cuemon.Extensions.DependencyInjection namespace was extended with twelve new overloaded extension methods for the IServiceCollection interface: Add, TryAdd
- CacheableObjectResultExtensions in the Cuemon.Extensions.AspNetCore.Mvc namespace to exclude non-generic MakeCacheable methods
- MakeCacheable{T} --> WithLastModifiedHeader{T}, WithEntityTagHeader{T} and WithCacheableHeaders{T} on the CacheableObjectResultExtensions class in the Cuemon.Extensions.AspNetCore.Mvc namespace
- Configure{T}, ConfigureExchange{T} and ConfigureRevertExchange{T} on the Patterns class in the Cuemon namespace to have type conditions include IParameterObject
- FaultDescriptorOptions class in the Cuemon.AspNetCore.Diagnostics namespace so that it matches the recent changes to IExceptionDescriptorOptions from the Cuemon.Diagnostics namespace
- FaultDescriptorOptions class in the Cuemon.AspNetCore.Diagnostics namespace so that function delegate RequestBodyParser was replaced by RequestEvidenceProvider to accommodate the changes introduced by IExceptionDescriptorOptions refactoring

### Removed

- Support for TFM .NET 5 (STS) in all relevant projects
- CdnTagHelper class from the Cuemon.AspNetCore.Razor.TagHelpers namespace
- CdnUriScheme class from the Cuemon.AspNetCore.Razor.TagHelpers namespace
- ImageCdnTagHelper class from the Cuemon.AspNetCore.Razor.TagHelpers namespace
- LinkCdnTagHelper class from the Cuemon.AspNetCore.Razor.TagHelpers namespace
- ScriptCdnTagHelper class from the Cuemon.AspNetCore.Razor.TagHelpers namespace
- IMvcFilterTest interface from the Cuemon.Extensions.Xunit.Hosting.AspNetCore.Mvc
- MvcFilterTestFactory class from the Cuemon.Extensions.Xunit.Hosting.AspNetCore.Mvc
- AddTimeSpanConverter extension method from JsonConverterCollectionExtensions class in the Cuemon.Extensions.Newtonsoft.Json.Converters namespace
- CheckParameter overloads from the Validator class in the Cuemon namespace
- ExceptionDescriptorExtensions class from the Cuemon.Extensions.Newtonsoft.Json.Diagnostics namespace
- ExceptionDescriptorExtensions class from the Cuemon.Extensions.Xml.Serialization.Diagnostics namespace

### Fixed

- HttpCacheableFilter class in the Cuemon.AspNetCore.Mvc.Filters.Cacheable namespace so that logic is only applied if qualified and that response has not started
- FakeHttpResponseFeature class in the Cuemon.Extensions.Xunit.Hosting.AspNetCore.Http.Features namespace so that the OnStarting method ensures that callback delegate is only run once per response
- ServerTimingFilter class in the Cuemon.AspNetCore.Mvc.Filters.Diagnostics namespace that was triggered when parsing runtime parameters for time measuring and parameters exceeded what was part of route
- StringFlagsEnumConverter class in the Cuemon.Extensions.Newtonsoft.Json.Converters namespace so that it includes check on FlagsAttribute definition in inherited CanConvert method
- StreamOutputFormatter class in the Cuemon.AspNetCore.Mvc.Formatters namespace so that only non-nullable objects are being serialized
- World class in the Cuemon.Globalization namespace to exclude CultureInfo with LCID value of 127 (triggered exception on Alpine OS)
- HttpEntityTagHeaderFilter class in the Cuemon.AspNetCore.Mvc.Filters.Cacheable namespace that was triggered when UseEntityTagResponseParser was set to true and no cacheable object was returned

## [6.4.1] - 2022-05-08

### Changed

- InMemoryTestStore class in the Cuemon.Extensions.Xunit namespace to be more flexible and allow instantiation

## [6.4.0] - 2022-01-24

### Added

- ConditionalValue class in the Cuemon.Threading namespace that represents the base class to determine whether an async operation was a success or not
- ConditionalValue{TResult} class in the Cuemon.Threading namespace that represents the base class to support the Try-Parse pattern of an async operation
- SuccessfulValue class in the Cuemon.Threading namespace that provides a way to indicate a successful async operation
- SuccessfulValue{TResult} class in the Cuemon.Threading namespace that provides a way to indicate a successful async operation
- UnsuccessfulValue class in the Cuemon.Threading namespace that provides a way to indicate a faulted async operation
- UnsuccessfulValue{TResult} class in the Cuemon.Threading namespace that provides a way to indicate a faulted async operation
- IDependencyInjectionMarker interface in the Cuemon.Extensions.DependencyInjection namespace that defines a generic way to support multiple implementations of a given service for Microsoft Dependency Injection
- TypeExtensions class in the Cuemon.Extensions.DependencyInjection namespace that consist of extension methods for the Type class: TryGetDependencyInjectionMarker

## [6.3.0] - 2021-11-28

### Added

- Target framework moniker (TFM) for .NET 6 in all projects
- ReservedKeywordException class in the Cuemon namespace that provides the exception that is thrown when the value of an argument is a reserved keyword
- InMemoryTestStore class in the Cuemon.Extensions.Xunit namespace that provides a default base implementation of the ITestStore{T} interface
- ITestStore{T} interface in the Cuemon.Extensions.Xunit namespace that represents the members needed for adding and querying a store tailored for unit testing
- GenericHostTestFactory class in the Cuemon.Extensions.Xunit.Hosting namespace that provides a set of static methods for IHost unit testing
- IGenericHostTest interface in the Cuemon.Extensions.Xunit.Hosting namespace that represents the members needed for bare-bone DI testing with support for IHost

### Changed

- Replaced target framework moniker (TFM) for .NET Core 3.0 with .NET Core 3.1 (LTS) in all relevant projects
- IMiddlewareTest class in the Cuemon.Extensions.Xunit.Hosting.AspNetCore namespace to inherit from IGenericHostTest

## [6.2.0] - 2021-05-30

### Added

- CacheableMiddleware class in the Cuemon.AspNetCore.Http.Headers namespace that provides a Cache-Control middleware implementation for ASP.NET Core
- CacheableOptions class in the Cuemon.AspNetCore.Http.Headers namespace that specifies options related to CacheableMiddleware
- ExpiresHeaderValue class in the Cuemon.AspNetCore.Http.Headers namespace that represents a HTTP Expires header that contains the date/time after which the response is considered stale
- ICacheableValidator interface in the Cuemon.AspNetCore.Http.Headers namespace that represents an HTTP validator tailored for cacheable flows, that asynchronously surrounds execution of the intercepted response body
- EntityTagCacheableValidator class in the Cuemon.Extensions.AspNetCore.Http.Headers namespace that provides an HTTP validator that conforms to the ETag response header

### Changed

- Condition class in the Cuemon namespace with one new static member: FlipFlopAsync
- ApplicationBuilderExtensions class in the Cuemon.Extensions.AspNetCore.Http.Headers namespace with one new extension method for the IApplicationBuilder interface: UseCacheControl

## [6.1.0] - 2021-05-16

### Added

- AppImageTagHelper class in the Cuemon.AspNetCore.Razor.TagHelpers namespace that provides an implementation targeting `<img>` elements that supports ICacheBusting versioning of a static image placed on a location outside (but tied to) your application
- AppLinkTagHelper class in the Cuemon.AspNetCore.Razor.TagHelpers namespace that provides an implementation targeting `<link>` elements that supports ICacheBusting versioning of a static resource placed on a location outside (but tied to) your application
- AppScriptTagHelper class in the Cuemon.AspNetCore.Razor.TagHelpers namespace that provides an implementation targeting `<script>` elements that supports ICacheBusting versioning of a static script placed on a location outside (but tied to) your application
- AppTagHelperOptions class in the Cuemon.AspNetCore.Razor.TagHelpers namespace that specifies options related to AppImageTagHelper, AppLinkTagHelper and AppScriptTagHelper
- CacheBustingTagHelper class in the Cuemon.AspNetCore.Razor.TagHelpers namespace that provides a base-class for static content related TagHelper implementation in Razor for ASP.NET Core
- ImageTagHelper class in the Cuemon.AspNetCore.Razor.TagHelpers namespace that provides a base-class for targeting `<img>` elements that supports ICacheBusting versioning
- LinkTagHelper class in the Cuemon.AspNetCore.Razor.TagHelpers namespace that provides a base-class for targeting `<link>` elements that supports ICacheBusting versioning
- ProtocolUriScheme class in the Cuemon.AspNetCore.Razor.TagHelpers namespace that defines protocol URI schemes for static resource related operations
- ScriptTagHelper class in the Cuemon.AspNetCore.Razor.TagHelpers namespace that provides a base-class for targeting `<script>` elements that supports ICacheBusting versioning
- TagHelperOptions class in the Cuemon.AspNetCore.Razor.TagHelpers namespace that specifies options related to CacheBustingTagHelper{TOptions}
- CdnImageTagHelper class in the Cuemon.AspNetCore.Razor.TagHelpers namespace that provides an implementation targeting `<img>` elements that supports ICacheBusting versioning of a static image placed on a location with a CDN role
- CdnLinkTagHelper class in the Cuemon.AspNetCore.Razor.TagHelpers namespace that provides an implementation targeting `<link>` elements that supports ICacheBusting versioning of a static resource placed on a location with a CDN role
- CdnScriptTagHelper class in the Cuemon.AspNetCore.Razor.TagHelpers namespace that provides an implementation targeting `<script>` elements that supports ICacheBusting versioning of a static script placed on a location with a CDN role
- PageBaseExtensions class in the Cuemon.AspNetCore.Razor.TagHelpers namespace that consist of extension methods for the PageBase class: GetAppUrl, GetCdnUrl
- IWebApplicationTest interface in the Cuemon.Extensions.Xunit.Hosting.AspNetCore.Mvc namespace that the members needed for ASP.NET Core MVC, Razor and related testing
- WebApplicationTestFactory class in the Cuemon.Extensions.Xunit.Hosting.AspNetCore.Mvc namespace that provides a set of static methods for ASP.NET Core MVC, Razor and related unit testing

### Fixed

- Output of type-attribute to skip HTML encoding on the LinkTagHelper class (earlier LinkCdnTagHelper class) located in the Cuemon.AspNetCore.Razor.TagHelpers namespace
- TotalYears calculation on the DateSpan struct located in the Cuemon namespace

## [6.0.1] - 2021-05-03

### Added

- ServerTimingMiddleware class in the Cuemon.AspNetCore.Diagnostics namespace that provides a Server-Timing middleware implementation for ASP.NET Core
- ApplicationBuilderExtensions class in the Cuemon.Extensions.AspNetCore.Diagnostics namespace that consist of extension methods for the IApplicationBuilder interface: UseServerTiming

### Fixed

- A misguided dependency to TimeMeasureProfiler on the ServerTimingFilter class located in the Cuemon.AspNetCore.Mvc.Filters.Diagnostics namespace
- Critical bug in the DateSpan struct located in the Cuemon namespace

## [6.0.0] - 2021-04-18

### Added

- IServerTiming interface in the Cuemon.AspNetCore.Diagnostics namespace that represents the Server Timing as per W3C Working Draft 28 July 2020 (https://www.w3.org/TR/2020/WD-server-timing-20200728/)
- ServerTiming class in the Cuemon.AspNetCore.Diagnostics namespace that provides a default implementation of the IServerTiming interface
- ServerTimingMetric class in the Cuemon.AspNetCore.Diagnostics namespace that represents a HTTP Server-Timing header field entry to communicate one metric and description for the given request-response cycle
- RetryConditionScope enum in the Cuemon.AspNetCore.Http.Headers namespace that specifies a set of values defining what value to use with a given HTTP header in regards to a retry condition
- CacheBusting class in the Cuemon.AspNetCore.Configuration namespace that represents a way to provide cache-busting capabilities
- CacheBustingOptions class in the Cuemon.AspNetCore.Configuration namespace that specifies options related to CacheBusting
- DynamicCacheBusting class in the Cuemon.AspNetCore.Configuration namespace that provides cache-busting capabilities on a duration based interval
- DynamicCacheBustingOptions class in the Cuemon.AspNetCore.Configuration namespace that specifies options related to DynamicCacheBusting
- ICacheBusting interface in the Cuemon.AspNetCore.Configuration namespace that is an interface to provide cache-busting capabilities
- BadRequestException class in the Cuemon.AspNetCore.Http namespace that is the exception that is thrown when the server could not understand the request due to invalid syntax
- ConflictException class in the Cuemon.AspNetCore.Http namespace that is the exception that is thrown when a request conflicts with the current state of the server
- ForbiddenException class in the Cuemon.AspNetCore.Http namespace that is the exception that is thrown when the client does not have access rights to the content; that is, it is unauthorized, so the server is refusing to give the requested resource. Unlike 401, the client's identity is known to the server
- GoneException class in the Cuemon.AspNetCore.Http namespace that is the exception that is thrown when the requested content has been permanently deleted from server, with no forwarding address
- NotFoundException class in the Cuemon.AspNetCore.Http namespace that is the exception that is thrown when the server can not find the requested resource
- PayloadTooLargeException class in the Cuemon.AspNetCore.Http namespace that is the exception that is thrown when the request entity is larger than limits defined by server
- PreconditionFailedException class in the Cuemon.AspNetCore.Http namespace that is the exception that is thrown when the client has indicated preconditions in its headers which the server does not meet
- PreconditionRequiredException class in the Cuemon.AspNetCore.Http namespace that is the exception that is thrown when the origin server requires the request to be conditional
- TooManyRequestsException class in the Cuemon.AspNetCore.Http namespace that is the exception that is thrown when the user has sent too many requests in a given amount of time ("rate limiting")
- UnauthorizedException class in the Cuemon.AspNetCore.Http namespace that is the exception that is thrown when the requirements of an HTTP WWW-Authenticate header is not meet
- MethodNotAllowedException class in the Cuemon.AspNetCore.Http namespace that is the exception that is thrown when the request method is known by the server but has been disabled and cannot be used
- NotAcceptableException class in the Cuemon.AspNetCore.Http namespace that is the exception that is thrown when the web server, after performing server-driven content negotiation, does not find any content that conforms to the criteria given by the user agent
- BasicAuthorizationHeader class in the Cuemon.AspNetCore.Authentication.Basic namespace that provides a representation of a HTTP Basic Authentication header
- BasicAuthorizationHeaderBuilder class in the Cuemon.AspNetCore.Authentication.Basic namespace that provides a way to fluently represent a HTTP Basic Authentication header
- BasicFields class in the Cuemon.AspNetCore.Authentication.Basic namespace that holds a collection of constants for BasicAuthorizationHeaderBuilder
- DigestAuthorizationHeader class in the Cuemon.AspNetCore.Authentication.Basic namespace that provides a representation of a HTTP Digest Access Authentication header
- DigestAuthorizationHeaderBuilder class in the Cuemon.AspNetCore.Authentication.Basic namespace that provides a way to fluently represent a HTTP Digest Access Authentication header
- DigestFields class in the Cuemon.AspNetCore.Authentication.Basic namespace that holds a collection of constants for DigestAuthorizationHeaderBuilder
- AuthorizationHeader class in the Cuemon.AspNetCore.Authentication namespace that represents the base class from which all implementations of authorization header should derive
- AuthorizationHeaderBuilder class in the Cuemon.AspNetCore.Authentication namespace that represents the base class from which all implementations of authorization header builders should derive
- AuthorizationHeaderOptions class in the Cuemon.AspNetCore.Authentication namespace that specifies options related to AuthorizationHeader
- INonceTracker interface in the Cuemon.AspNetCore.Authentication namespace that represents tracking of server-generated nonce values
- MemoryNonceTracker class in the Cuemon.AspNetCore.Authentication namespace that provides a default in-memory implementation of the INonceTracker interface
- TooManyRequestsObjectResult class in the Cuemon.AspNetCore.Mvc namespace that is an ObjectResult that when executed will produce a Too Many Requests (429) response
- TooManyRequestsResult class in the Cuemon.AspNetCore.Mvc namespace that is an ActionResult that returns a TooManyRequests (429) response
- CacheableObjectFactory class in the Cuemon.AspNetCore.Mvc namespace that provides access to factory methods for creating and configuring objects implementing the ICacheableObjectResult interface
- ConfigurableInputFormatter class in the Cuemon.AspNetCore.Mvc.Formatters namespace that provides an alternate way to read an object from a request body with a text format
- StreamInputFormatter class in the Cuemon.AspNetCore.Mvc.Formatters namespace that provides a way to read an object from a request body with a text format with the constraint that TFormatter must be assignable from Formatter{Stream}
- ConfigurableOutputFormatter class in the Cuemon.AspNetCore.Mvc.Formatters namespace that provides an alternate way to write an object in a given text format to the output stream
- StreamOutputFormatter class in the Cuemon.AspNetCore.Mvc.Formatters namespace that provides a way to write an object in a given text format to the output stream with the constraint that TFormatter must be assignable from Formatter{Stream}
- ResourceAttribute class in the Cuemon.Globalization namespace that provides a generic way to support localization on attribute decorated methods
- Arguments class in the Cuemon.Collections.Generic namespace that provides a set of static methods for both typing (no conversion) and converting a variable number of arguments into its equivalent T:object[], IEnumerable{T} and T:T[]
- EnumReadOnlyDictionary class in the Cuemon.Collections.Generic namespace that represents a read-only collection of key/value pairs that provides information about the specified TEnum
- PartitionerCollection class in the Cuemon.Collections.Generic namespace that represents a generic and read-only collection that is iterated in partitions
- PartitionerEnumerable class in the Cuemon.Collections.Generic namespace that exposes the enumerator, which supports iteration in partitions over a collection of a specified type
- HierarchySerializer class in the Cuemon.Runtime.Serialization namespace that provides a way to serialize objects to nodes of IHierarchy{T}
- Formatter class in the Cuemon.Runtime.Serialization.Formatters namespace that is an abstract class that supports serialization and deserialization of an object, in a given format
- CyclicRedundancyCheck64 class in the Cuemon.Security namespace that provides a CRC-64 implementation of the CRC (Cyclic Redundancy Check) checksum algorithm for 64-bit hash values
- CyclicRedundancyCheckAlgorithm enum in the Cuemon.Security namespace that provides different models of the CRC algorithm family
- CyclicRedundancyCheckOptions class in the Cuemon.Security namespace that specifies options related to CyclicRedundancyCheck
- FowlerNollVo1024 class in the Cuemon.Security namespace that provides an implementation of the FVN (Fowler–Noll–Vo) non-cryptographic hashing algorithm for 1024-bit hash values
- FowlerNollVo128 class in the Cuemon.Security namespace that provides an implementation of the FVN (Fowler–Noll–Vo) non-cryptographic hashing algorithm for 128-bit hash values
- FowlerNollVo256 class in the Cuemon.Security namespace that provides an implementation of the FVN (Fowler–Noll–Vo) non-cryptographic hashing algorithm for 256-bit hash values
- FowlerNollVo32 class in the Cuemon.Security namespace that provides an implementation of the FVN (Fowler–Noll–Vo) non-cryptographic hashing algorithm for 32-bit hash values
- FowlerNollVo512 class in the Cuemon.Security namespace that provides an implementation of the FVN (Fowler–Noll–Vo) non-cryptographic hashing algorithm for 512-bit hash values
- FowlerNollVo64 class in the Cuemon.Security namespace that provides an implementation of the FVN (Fowler–Noll–Vo) non-cryptographic hashing algorithm for 64-bit hash values
- FowlerNollVoAlgorithm enum in the Cuemon.Security namespace that defines the algorithms of the Fowler-Noll-Vo hash function
- FowlerNollVoHash class in the Cuemon.Security namespace that represents the base class from which all implementations of the Fowler–Noll–Vo non-cryptographic hashing algorithm must derive
- FowlerNollVoOptions class in the Cuemon.Security namespace that specifies options related to FowlerNollVoHash
- Hash class in the Cuemon.Security namespace that represents the base class from which all implementations of hash algorithms and checksums should derive
- HashFactory class in the Cuemon.Security namespace that provides access to factory methods for creating and configuring Hash instances
- IHash interface in the Cuemon.Security namespace that defines the bare minimum of both non-cryptographic and cryptographic transformations
- NonCryptoAlgorithm enum in the Cuemon.Security namespace that specifies the different implementations of a non-cryptographic hashing algorithm
- ByteOrderMark class in the Cuemon.Text namespace that provides a set of static methods for Unicode related operations
- EnumStringOptions class in the Cuemon.Text namespace that specifies options related to ParserFactory.FromEnum
- GuidStringOptions class in the Cuemon.Text namespace that specifies options related to ParserFactory.FromGuid
- IConfigurableParser interface in the Cuemon.Text namespace that defines methods that converts a string to an object of a particular type having a way to configure the input
- IEncodingOptions interface in the Cuemon.Text namespace that defines configuration options for Encoding
- IParser interface in the Cuemon.Text namespace that defines methods that converts a string to an object of a particular type
- ParserFactory class in the Cuemon.Text namespace that provides access to factory methods that are tailored for parsing operations adhering IParser and IConfigurableParser{TOptions}
- ProtocolRelativeUriStringOptions class in the Cuemon.Text namespace that specifies options related to ParserFactory.FromProtocolRelativeUri
- Stem class in the Cuemon.Text namespace that provides a way to support assigning a stem to a value
- UriStringOptions class in the Cuemon.Text namespace that specifies options related to ParserFactory.FromUri
- Alphanumeric class in the Cuemon namespace that provides a set of alphanumeric constant and static fields that consists of both letters, numbers and other symbols (such as punctuation marks and mathematical symbols)
- BinaryPrefix class in the Cuemon namespace that defines a binary unit prefix for multiples of measurement for data that refers strictly to powers of 2
- BitStorageCapacity class in the Cuemon namespace that represent a table of both binary and metric prefixes for a BitUnit
- BitUnit class in the Cuemon namespace that represents a unit of measurement for bits and is used with measurement of data
- ByteStorageCapacity class in the Cuemon namespace that represent a table of both binary and metric prefixes for a ByteUnit
- Convertible class in the Cuemon namespace that provides a set of static methods, suitable for verifying integrity of data, that convert IConvertible implementations to and from a sequence of bytes
- ConvertibleConverterDictionary class in the Cuemon namespace that represents a collection of function delegates that converts an IConvertible implementation to its T:byte[] equivalent
- ConvertibleOptions class in the Cuemon namespace that specifies options related to Convertible
- DecimalPrefix class in the Cuemon namespace that defines a decimal (metric) unit prefix for multiples and submultiples of measurement that refers strictly to powers of 10
- Decorator class in the Cuemon namespace that provides a way to dynamically enclose/wrap an object to support the decorator pattern
- DelimitedString class in the Cuemon namespace that provides a set of static methods to convert a sequence into a delimited string and break a delimited string into substrings
- DelimitedStringOptions class in the Cuemon namespace that specifies options related to DelimitedString.Split
- Disposable class in the Cuemon namespace that provides a mechanism for releasing both managed and unmanaged resources with focus on the former
- DisposableOptions class in the Cuemon namespace that specifies options related to Disposable
- EndianOptions class in the Cuemon namespace that specifies options related to BitConverter
- Endianness class in the Cuemon namespace that defines the order in which a sequence of bytes are represented
- Eradicate class in the Cuemon namespace that provides a set of static methods for eradicating different types of values or sequences of values
- ExceptionCondition class in the Cuemon namespace that provides a fluent and generic way to setup a condition for raising an Exception
- ExceptionInsights class in the Cuemon namespace that provides a set of static methods for embedding environment specific insights to an exception
- FinalizeDisposable class in the Cuemon namespace that provides a mechanism for releasing both managed and unmanaged resources with focus on the latter
- FormattingOptions class in the Cuemon namespace that specifies options related to IFormatProvider
- Generate class in the Cuemon namespace that provides a set of static methods for generating different types of values or sequences of values
- GuidFormats enum in the Cuemon namespace that specifies allowed GUID formats in parsing related methods
- IDecorator interface in the Cuemon namespace that defines a decorator that exposes the inner decorated type
- IPrefixMultiple interface in the Cuemon namespace that defines a unit prefix that can can be expressed as a either a multiple or a submultiple of the unit of measurement
- IUnit interface in the Cuemon namespace that defines a unit of measurement that is used as a standard for measurement of the same kind of quantity
- MultipleTable class in the Cuemon namespace that defines a unit of measurement that provides a way to represent a table of both binary and metric prefixes that precedes a unit of measure to indicate a multiple of the unit
- NamingStyle enum in the Cuemon namespace that specifies ways that a string must be represented in terms of naming style
- ObjectFormattingOptions class in the Cuemon namespace that specifies options related to ParserFactory.FromObject
- ObjectPortrayalOptions class in the Cuemon namespace that specifies options related to Generate.ObjectPortrayal
- Patterns class in the Cuemon namespace that provides a generic way to support different types of design patterns and practices with small utility methods
- StringFactory class in the Cuemon namespace that provides access to factory methods for creating and configuring encoded string instances
- SystemSnapshot enum in the Cuemon namespace that specifies the system states to capture runtime
- UnitFormatOptions class in the Cuemon namespace that specifies options related to BitUnit and ByteUnit
- UnitPrefix class in the Cuemon namespace that specifies the two standards for binary multiples and decimal multiples
- UnitPrefixFormatter class in the Cuemon namespace that defines the string formatting of objects having an implementation of either IPrefixUnit or IUnit
- PrefixMultiple class in the Cuemon namespace that represents the base class from which all implementations of unit prefix that can can be expressed as a either a multiple or a submultiple of the unit of measurement should derive
- StorageCapacity class in the Cuemon namespace that provides a way to represent a table of both binary and metric prefixes that precedes a unit of measure optimized for storage capacity measurement standards
- StorageCapacityOptions class in the Cuemon namespace that specifies options related to StorageCapacity
- PrefixUnit class in the Cuemon namespace that represents the base class from which all implementations of a unit of measurement should derive
- AsyncOptions class in the Cuemon.Threading namespace that specifies options that is related to asynchronous operations
- IAsyncOptions interface in the Cuemon.Threading namespace that defines options that is related to asynchronous operations
- AsyncEncodingOptions interface in the Cuemon.Text namespace that defines options that is related to Encoding class
- PaginationEnumerable class in the Cuemon.Collections.Generic namespace that represents a generic and read-only pagination sequence
- PaginationList class in the Cuemon.Collections.Generic namespace that represents an eagerly materialized generic and read-only pagination list
- PaginationOptions class in the Cuemon.Collections.Generic namespace that specifies options related to PaginationEnumerable and PaginationList
- VersionResult class in the Cuemon.Reflection namespace that represents different representations of a version scheme in a consistent way
- TimeRange class in the Cuemon namespace that represents a period of time between two TimeSpan values
- Range{T} class in the Cuemon namespace that represents a period of time between two types
- TimerFactory class in the Cuemon.Threading namespace that provides access to factory methods for creating and configuring Timer instances
- IWatcher interface in the Cuemon.Runtime namespace which specifies that an supports a way to monitor a resource
- WatcherOptions class in the Cuemon.Runtime namespace that specifies options that is related to IWatcher
- FileDependency class in the Cuemon.Runtime namespace that provides a way to monitor any changes occurred to one or more files while notifying subscribing objects
- FileWatcher class in the Cuemon.Runtime namespace that provides a watcher implementation designed to monitor and signal changes applied to a file by raising the Changed event
- DsvDataReader class in the Cuemon.Data namespace that provides a way of reading a forward-only stream of rows from a DSV (Delimiter Separated Values) based data source
- InOperatorResult class in the Cuemon.Data namespace that provides the result of an InOperator{T} operation
- TokenBuilder class in the Cuemon.Data namespace that represents a mutable string of characters optimized for tokens
- DatabaseDependency class in the Cuemon.Data namespace that provides a way to monitor any changes occurred to one or more relational data sources while notifying subscribing objects
- DatabaseWatcher class in the Cuemon.Data namespace that provides a watcher implementation designed to monitor and signal changes applied to a relational database by raising the Changed event
- CacheValidatorFactory class in the Cuemon.Data.Integrity namespace that provides access to factory methods for creating and configuring CacheValidator instances
- DataIntegrityFactory class in the Cuemon.Data.Integrity namespace that provides access to factory methods for creating and configuring implementations of the IDataIntegrity interface
- FileChecksumOptions class in the Cuemon.Data.Integrity namespace that specifies configuration options for FileInfo
- FileIntegrityOptions class in the Cuemon.Data.Integrity namespace that specifies configuration options for FileInfo
- IDataIntegrity interface in the Cuemon.Data.Integrity namespace determines the integrity of data
- ExceptionDescriptorOptions class into Cuemon.Diagnostics namespace that specifies configuration options for serializer implementations
- AsyncTimeMeasureOptions class into Cuemon.Diagnostics namespace that specifies configuration options for TimeMeasure class
- FaultHandler class into Cuemon.Diagnostics namespace that provides a generic way to implement a fault resolver that evaluate an exception and provide details about it in a developer friendly way
- FaultResolver class into Cuemon.Diagnostics namespace that a way to evaluate an exception and provide details about it in a developer friendly way
- Int32Extensions class in the Cuemon.Extensions.AspNetCore.Http namespace that consist of extension methods for the Int32 struct: IsInformationStatusCode, IsSuccessStatusCode, IsRedirectionStatusCode, IsNotModifiedStatusCode, IsClientErrorStatusCode, IsServerErrorStatusCode
- ApplicationBuilderExtensions class in the Cuemon.Extensions.AspNetCore.Authentication namespace that consist of extension methods for the IApplicationBuilder interface: UseBasicAuthentication, UseDigestAccessAuthentication, UseHmacAuthentication 
- ServiceCollectionExtensions class in the Cuemon.Extensions.AspNetCore.Authentication namespace that consist of extension methods for the IServiceCollection interface: AddInMemoryDigestAuthenticationNonceTracker
- CollectionExtensions class in the Cuemon.Extensions.Collections.Generic namespace that consist of extension methods for the ICollection{T} interface: ToPartitioner{T}, AddRange{T}
- DictionaryExtensions class in the Cuemon.Extensions.Collections.Generic namespace that consist of extension methods for the IDictionary{TKey, TValue} interface: GetValueOrDefault{TKey, TValue}, TryGetValueOrFallback{TKey, TValue}, ToEnumerable{TKey, TValue}, TryAdd{TKey, TValue}, TryAddOrUpdate{TKey, TValue}
- EnumerableExtensions class in the Cuemon.Extensions.Collections.Generic namespace that consist of extension methods for the IEnumerable{T} interface: Chunk{T}, Shuffle{T}, OrderAscending{T}, OrderDescending{T}, RandomOrDefault{T}, Yield{T}, ToDictionary{TKey, TValue}, ToPartitioner{T}, ToPagination{T}, ToPaginationList{T}
- ListExtensions class in the Cuemon.Extensions.Collections.Generic namespace that consist of extension methods for the IList{T} interface: Remove{T}, HasIndex{T}, Next{T}, Previous{T}
- DictionaryExtensions class in the Cuemon.Extensions.Collections.Specialized namespace that consist of extension methods for the IDictionary{string, string[]} interface: ToNameValueCollection
- NameValueCollectionExtensions class in the Cuemon.Extensions.Collections.Specialized namespace that consist of extension methods for the NameValueCollection class: ContainsKey, ToDictionary
- ActionExtensions class in the Cuemon.Extensions namespace that consist of extension methods for the Action delegate: Configure{TOptions}, CreateInstance{T}
- ByteExtensions class in the Cuemon.Extensions namespace that consist of extension methods for the Byte struct: ToEncodedString, ToHexadecimalString, ToBinaryString, ToUrlEncodedBase64String, ToBase64String, TryDetectUnicodeEncoding
- CharExtensions class in the Cuemon.Extensions namespace that consist of extension methods for the Char struct: ToEnumerable, FromChars
- ConditionExtensions class in the Cuemon.Extensions namespace that consist of extension methods for the Condition class: HasDifference
- DateTimeExtensions class in the Cuemon.Extensions namespace that consist of extension methods for the DateTime struct: ToUnixEpochTime, ToUtcKind, ToLocalKind, ToDefaultKind, IsWithinRange, IsTimeOfDayNight, IsTimeOfDayMorning, IsTimeOfDayForenoon, IsTimeOfDayAfternoon, IsTimeOfDayEvening, Floor, Ceiling, Round
- DoubleExtensions class in the Cuemon.Extensions namespace that consist of extension methods for the Double struct: FromUnixEpochTime, ToTimeSpan, Factorial, RoundOff
- ExceptionExtensions class in the Cuemon.Extensions namespace that consist of extension methods for the Exception class: Flatten
- IntegerExtensions class in the Cuemon.Extensions namespace that consist of extension methods for signed integers: Min, Max, IsPrime, IsCountableSequence, IsEven, IsOdd
- MappingExtensions class in the Cuemon.Extensions namespace that consist of extension methods for the Mapping class: Add
- ObjectExtensions class in the Cuemon.Extensions namespace that consist of extension methods for the Object class: UseWrapper{T}, As{T}, GetHashCode32{T}, GetHashCode64{T}, ToDelimitedString{T}, Adjust{T}, IsNullable{T}
- StringExtensions class in the Cuemon.Extensions namespace that consist of extension methods for the String class: Difference, ToByteArray, FromUrlEncodedBase64, ToGuid, FromBinaryDigits, FromBase64, ToCasing, ToUri, IsNullOrEmpty, IsNullOrWhiteSpace, IsEmailAddress, IsGuid, IsHex, IsNumeric, IsBase64, IsCountableSequence, SplitDelimited, Count, RemoveAll, ReplaceAll, JsEscape, JsUnescape, ContainsAny, ContainsAll, EqualsAny, StartsWith, TrimAll, IsSequenceOf{T}, FromHexadecimal, ToHexadecimal, ToEnum{TEnum}, ToTimeSpan, SubstringBefore, Chunk, SuffixWith, SuffixWithForwardingSlash, PrefixWith
- TimeSpanExtensions class in the Cuemon.Extensions namespace that consist of extension methods for the TimeSpan struct: GetTotalNanoseconds, GetTotalMicroseconds, Floor, Ceiling, Round
- TypeExtensions class in the Cuemon.Extensions namespace that consist of extension methods for the Type class: ToFriendlyName, ToTypeCode, HasEqualityComparerImplementation, HasComparableImplementation, HasComparerImplementation, HasEnumerableImplementation, HasDictionaryImplementation, HasKeyValuePairImplementation, IsNullable, HasAnonymousCharacteristics, IsComplex, IsSimple, GetDefaultValue, HasTypes, HasInterfaces, HasAttributes
- ValidatorExtensions class in the Cuemon.Extensions namespace that consist of extension methods for the Validator class: HasDifference, NoDifference
- DataTransferExtensions class in the Cuemon.Extensions.Data namespace that consist of extension methods for the IDataReader interface: ToColumns, ToRows
- QueryFormatExtensions class in the Cuemon.Extensions.Data namespace that consist of extension methods for the QueryFormat enum: Embed
- AssemblyExtensions class in the Cuemon.Extensions.Data.Integrity namespace that consist of extension methods for the Assembly class: GetCacheValidator
- ChecksumBuilderExtensions class in the Cuemon.Extensions.Data.Integrity namespace that consist of extension methods for the ChecksumBuilder class: CombineWith{T}
- DateTimeExtensions class in the Cuemon.Extensions.Data.Integrity namespace that consist of extension methods for the DateTime struct: GetCacheValidator
- FileInfoExtensions class in the Cuemon.Extensions.Data.Integrity namespace that consist of extension methods for the FileInfo class: GetCacheValidator
- ServiceCollectionExtensions class in the Cuemon.Extensions.DependencyInjection namespace that consist of extension methods for the IServiceCollection interface: Add, Add{TOptions}, Add{TService, TImplementation}, Add{TService, TImplementation, TOptions}, TryAdd, TryAdd{TOptions}, TryAdd{TService, TImplementation}, TryAdd{TService, TImplementation, TOptions}
- ExceptionDescriptorExtensions class in the Cuemon.Extensions.Diagnostics namespace that consist of extension methods for the ExceptionDescriptor class: ToInsightsString
- FileVersionInfoExtensions class in the Cuemon.Extensions.Diagnostics namespace that consist of extension methods for the FileVersionInfo class: ToProductVersion, ToFileVersion
- HostEnvironmentExtensions class in the Cuemon.Extensions.Hosting namespace that consist of extension methods for the IHostEnvironment interface: IsLocalDevelopment and IsNonProduction
- HostingEnvironmentExtensions class in the Cuemon.Extensions.Hosting namespace that consist of extension methods for the IHostingEnvironment interface: IsLocalDevelopment and IsNonProduction
- Environments class in the Cuemon.Extensions.Hosting namespace that provides a set of constants for commonly used environment names
- ByteArrayExtensions class in the Cuemon.Extensions.IO namespace that consist of extension methods for the byte[] struct: ToStream, ToStreamAsync
- StreamExtensions class in the Cuemon.Extensions.IO namespace that consist of extension methods for the Stream class: Concat, ToCharArray, ToByteArray, ToByteArrayAsync, WriteAsync, TryDetectUnicodeEncoding, ToEncodedString, ToEncodedStringAsync, CompressBrotli, CompressBrotliAsync, CompressDeflate, CompressDeflateAsync, CompressGZip, CompressGZipAsync, DecompressBrotli, DecompressBrotliAsync, DecompressDeflate, DecompressDeflateAsync, DecompressGZip, DecompressGZipAsync
- StringExtensions class in the Cuemon.Extensions.IO namespace that consist of extension methods for the String class: ToStream, ToStreamAsync, ToTextReader
- TextReaderExtensions class in the Cuemon.Extensions.IO namespace that consist of extension methods for the TextReader class: CopyToAsync, ReadAllLines, ReadAllLinesAsync
- HttpManagerFactory class in the Cuemon.Extensions.Net.Http namespace that provides access to factory methods for creating and configuring HttpManager instances
- HttpMethodExtensions class in the Cuemon.Extensions.Net.Http namespace that consist of extension methods for the HttpMethod class: ToHttpMethod
- SlimHttpClientFactory class in the Cuemon.Extensions.Net.Http namespace that provides a simple and lightweight implementation of the IHttpClientFactory interface
- SlimHttpClientFactoryOptions class in the Cuemon.Extensions.Net.Http namespace that specifies options related to SlimHttpClientFactory
- UriExtensions class in the Cuemon.Extensions.Net.Http namespace that consist of extension methods for the Uri class: HttpDeleteAsync, HttpGetAsync, HttpHeadAsync, HttpOptionsAsync, HttpPostAsync, HttpPutAsync, HttpPatchAsync, HttpTraceAsync, HttpAsync
- SignedUriOptions class in the Cuemon.Extensions.Net.Security namespace that specifies options related to ToSignedUri extensions
- StringExtensions class in the Cuemon.Extensions.Net.Security namespace that consist of extension methods for the String class: ToSignedUri, ValidateSignedUri
- UriExtensions class in the Cuemon.Extensions.Net.Security namespace that consist of extension methods for the Uri class: ToSignedUri, ValidateSignedUri
- ByteArrayExtensions class in the Cuemon.Extensions.Net namespace that consist of extension methods for the byte[] struct: UrlEncode
- DictionaryExtensions class in the Cuemon.Extensions.Net namespace that consist of extension methods for the IDictionary{string, string[]} interface: ToQueryString
- NameValueCollectionExtensions class in the Cuemon.Extensions.Net namespace that consist of extension methods for the NameValueCollection class: ToQueryString
- StringExtensions class in the Cuemon.Extensions.Net namespace that consist of extension methods for the String class: UrlEncode, UrlDecode
- ExceptionDescriptorExtensions class in the Cuemon.Extensions.Newtonsoft.Json.Diagnostics namespace that consist of extension methods for the ExceptionDescriptor class: ToInsightsJsonString
- JData class in the Cuemon.Extensions.Newtonsoft.Json namespace that provides a factory based way to parse and extract values from various sources of JSON data. Compliant with RFC 7159 as it uses JsonTextReader behind the scene
- JDataResultExtensions class in the Cuemon.Extensions.Newtonsoft.Json namespace that consist of extension methods for the JDataResult class: ExtractArrayValues, ExtractObjectValues
- ValidatorExtensions class in the Cuemon.Extensions.Newtonsoft.Json namespace that consist of extension methods for the Validator class: InvalidJsonDocument
- ContractResolverExtensions class in the Cuemon.Extensions.Newtonsoft.Json.Serialization namespace that consist of extension methods for the IContractResolver interface: ResolveNamingStrategyOrDefault
- AssemblyExtensions class in the Cuemon.Extensions.Reflection namespace that consist of extension methods for the Assembly class: GetAssemblyVersion, GetFileVersion, GetProductVersion, IsDebugBuild
- PropertyInfoExtensions class in the Cuemon.Extensions.Reflection namespace that consist of extension methods for the PropertyInfo class: IsAutoProperty
- TypeExtensions class in the Cuemon.Extensions.Reflection namespace that consist of extension methods for the Type class: GetEmbeddedResources, GetRuntimePropertiesExceptOf{T}, ToFullNameIncludingAssemblyName
- CacheEnumerableExtensions class in the Cuemon.Extensions.Runtime.Caching namespace that consist of extension methods for the ICacheEnumerable{TKey} interface: GetOrAdd, Memoize
- EncodingOptionsExtensions class in the Cuemon.Extensions.Text namespace that consist of extension methods for the EncodingOptionsExtensions class: DetectUnicodeEncoding
- StringExtensions class in the Cuemon.Extensions.Text namespace that consist of extension methods for the string class: ToEncodedString, ToAsciiEncodedString
- TaskExtensions class in the Cuemon.Extensions.Threading.Tasks namespace that consist of extension methods for the Task class: ContinueWithCapturedContext, ContinueWithCapturedContext{TResult}, ContinueWithSuppressedContext, ContinueWithSuppressedContext{TResult}
- XmlConverterExtensions class in the Cuemon.Extensions.Xml.Serialization.Converters namespace that consist of extension methods for the IList{XmlConverter} interface: FirstOrDefaultReaderConverter, FirstOrDefaultWriterConverter, AddXmlConverter, InsertXmlConverter, AddEnumerableConverter, AddExceptionDescriptorConverter, AddUriConverter, AddDateTimeConverter, AddTimeSpanConverter, AddStringConverter, AddExceptionConverter
- ExceptionDescriptorExtensions class in the Cuemon.Extensions.Xml.Serialization.Diagnostics namespace that consist of extension methods for the ExceptionDescriptor class: ToInsightsXmlString
- XmlSerializerOptionsExtensions class in the Cuemon.Extensions.Xml.Serialization namespace that consist of extension methods for the XmlSerializerOptions class: ApplyToDefaultSettings
- ByteArrayExtensions class in the Cuemon.Extensions.Xml namespace that consist of extension methods for the byte[] struct: ToXmlReader
- HierarchyExtensions class in the Cuemon.Extensions.Xml namespace that consist of extension methods for the IHierarchy{T} interface: IsNodeEnumerable, GetXmlRootOrElement, OrderByXmlAttributes
- StreamExtensions class in the Cuemon.Extensions.Xml namespace that consist of extension methods for the Stream class: ToXmlReader, CopyXmlStream, TryDetectXmlEncoding
- UriExtensions class in the Cuemon.Extensions.Xml namespace that consist of extension methods for the Uri class: ToXmlReader
- XmlReaderExtensions class in the Cuemon.Extensions.Xml namespace that consist of extension methods for the XmlReader class: ToHierarchy, MoveToFirstElement
- XmlWriterExtensions class in the Cuemon.Extensions.Xml namespace that consist of extension methods for the XmlWriter class: WriteObject, WriteObject{T}, WriteStartElement, WriteEncapsulatingElementWhenNotNull{T}, WriteXmlRootElement{T}
- Test class in the Cuemon.Extensions.Xunit namespace that represents the base class from which all implementations of unit testing should derive
- ITest interface in the Cuemon.Extensions.Xunit namespace that represents the members needed for vanilla testing
- TestOutputHelperExtensions class in the Cuemon.Extensions.Xunit namespace that consist of extension methods for the ITestOutputHelper interface: WriteLines
- HostTest class in the Cuemon.Extensions.Xunit.Hosting namespace that represents a base class from which all implementations of unit testing, that uses Microsoft Dependency Injection, should derive
- IHostFixture interface in the Cuemon.Extensions.Xunit.Hosting namespace that provides a way to use Microsoft Dependency Injection in unit tests
- HostFixture class in the Cuemon.Extensions.Xunit.Hosting namespace that provides a default implementation of the IHostFixture interface
- FakeHttpResponseFeature class in the Cuemon.Extensions.Xunit.Hosting.AspNetCore.Http.Features namespace that represents a way to trigger IHttpResponseFeature.OnStarting
- FakeHttpContextAccessor class in the Cuemon.Extensions.Xunit.Hosting.AspNetCore.Http namespace that provides a unit test implementation of IHttpContextAccessor
- AspNetCoreHostFixture class in the Cuemon.Extensions.Xunit.Hosting.AspNetCore namespace that provides a default implementation of the IAspNetCoreHostFixture interface
- AspNetCoreHostTest{T} class in the Cuemon.Extensions.Xunit.Hosting.AspNetCore namespace that represents a base class from which all implementations of unit testing, that uses Microsoft Dependency Injection and depends on ASP.NET Core, should derive
- IAspNetCoreHostFixture interface in the Cuemon.Extensions.Xunit.Hosting.AspNetCore namespace that provides a way to use Microsoft Dependency Injection in unit tests tailored for ASP.NET Core
- IMiddlewareTest interface in the Cuemon.Extensions.Xunit.Hosting.AspNetCore namespace that represents the members needed for ASP.NET Core middleware testing
- IPipelineTest interface in the Cuemon.Extensions.Xunit.Hosting.AspNetCore namespace that represents the members needed for ASP.NET Core pipeline testing
- MiddlewareTestFactory class in the Cuemon.Extensions.Xunit.Hosting.AspNetCore namespace that provides a set of static methods for ASP.NET Core middleware unit testing
- ServiceCollectionExtensions class in the Cuemon.Extensions.Xunit.Hosting.AspNetCore namespace that consist of extension methods for the IServiceCollection interface: AddFakeHttpContextAccessor
- IMvcFilterTest interface in the Cuemon.Extensions.Xunit.Hosting.AspNetCore.Mvc namespace that represents the members needed for ASP.NET Core MVC filter testing
- MvcFilterTestFactory class in the Cuemon.Extensions.Xunit.Hosting.AspNetCore.Mvc namespace that provides a set of static methods for ASP.NET Core MVC filter unit testing
- AsyncDisposableOptions class in the Cuemon.IO namespace that specifies options related to a cancelable IDisposable implementation
- AsyncStreamCompressionOptions class in the Cuemon.IO namespace that specifies options related to a cancelable Stream compression
- AsyncStreamCopyOptions class in the Cuemon.IO namespace that specifies options related to a cancelable Stream copy operation
- AsyncStreamEncodingOptions class in the Cuemon.IO namespace that specifies options related to a cancelable Stream encoding
- AsyncStreamReaderOptions class in the Cuemon.IO namespace that specifies options related to a cancelable StreamReader operation
- FileInfoOptions class in the Cuemon.IO namespace that specifies options related to FileInfo
- StreamCompressionOptions class in the Cuemon.IO namespace that specifies options related to a Stream compression
- StreamCopyOptions class in the Cuemon.IO namespace that specifies options related to a Stream copy operation
- StreamEncodingOptions class in the Cuemon.IO namespace that specifies options related to a Stream encoding
- StreamReaderOptions class in the Cuemon.IO namespace that specifies options related to a StreamReader operation
- StreamWriterOptions class in the Cuemon.IO namespace that specifies options related to a StreamWriter operation
- MailDistributor class in the Cuemon.Net.Mail namespace that provides a way for applications to distribute one or more e-mails in batches by using the Simple Mail Transfer Protocol (SMTP)
- FieldValueSeparator enum in the Cuemon.Net namespace that specifies a range of key-value separators
- QueryStringCollection class in the Cuemon.Net namespace that provides a collection of string values that is equivalent to a query string of an Uri
- HttpDependency class in the Cuemon.Net.Http namespace that provides a way to monitor any changes occurred to one or more URI resources while notifying subscribing objects
- HttpWatcher class in the Cuemon.Net.Http namespace that provides a watcher implementation designed to monitor and signal changes applied to an URI resource by raising the Changed event
- HttpWatcherOptions class in the Cuemon.Net.Http namespace that that specifies options related to HttpWatcher
- LatencyException class in the Cuemon.Resilience namespace that represents the exception that is thrown when a latency related operation was taking to long to complete
- TransientFaultEvidence class in the Cuemon.Resilience namespace that provides evidence about a faulted TransientOperation
- TransientFaultException class in the Cuemon.Resilience namespace that represents the exception that is thrown when a transient fault handling was unsuccessful
- TransientOperation class in the Cuemon.Resilience namespace that provides a set of static methods that enable developers to make their applications more resilient by adding robust transient fault handling logic ideal for temporary condition such as network connectivity issues or service unavailability
- TransientOperationOptions class in the Cuemon.Resilience namespace that specifies options related to TransientOperation class
- AsyncTransientOperationOptions class in the Cuemon.Resilience namespace that specifies options related to TransientOperation class
- CacheEntry class in the Cuemon.Runtime.Caching namespace that represents an individual cache entry in the cache
- CacheInvalidation class in the Cuemon.Runtime.Caching namespace that represents a set of eviction and expiration details for a specific cache entry
- ICacheEnumerable{TKey} interface in the Cuemon.Runtime.Caching namespace that is used to provide cache implementations for an application
- SlimMemoryCache class in the Cuemon.Runtime.Caching namespace that represents the type that implements an in-memory cache for an application
- SlimMemoryCacheOptions class in the Cuemon.Runtime.Caching namespace that specifies options related to SlimMemoryCache
- AesCryptor class in the Cuemon.Security.Cryptography namespace that provides an implementation of the Advanced Encryption Standard (AES) symmetric algorithm
- AesCryptorOptions class in the Cuemon.Security.Cryptography namespace that specifies options related to AesCryptor
- AesKeyOptions class in the Cuemon.Security.Cryptography namespace that specifies options related to AesCryptor.GenerateKey
- HmacMessageDigest5 class in the Cuemon.Security.Cryptography namespace that provides a Hash-based Message Authentication Code (HMAC) using the MD5 hash function
- HmacSecureHashAlgorithm1 class in the Cuemon.Security.Cryptography namespace that provides a Hash-based Message Authentication Code (HMAC) using the SHA1 hash function
- HmacSecureHashAlgorithm256 class in the Cuemon.Security.Cryptography namespace that provides a Hash-based Message Authentication Code (HMAC) using the SHA256 hash function
- HmacSecureHashAlgorithm384 class in the Cuemon.Security.Cryptography namespace that provides a Hash-based Message Authentication Code (HMAC) using the SHA384 hash function
- HmacSecureHashAlgorithm512 class in the Cuemon.Security.Cryptography namespace that provides a Hash-based Message Authentication Code (HMAC) using the SHA512 hash function
- KeyedCryptoHash class in the Cuemon.Security.Cryptography namespace that represents the base class from which all implementations of Hash-based Message Authentication Code (HMAC) should derive
- MessageDigest5 class in the Cuemon.Security.Cryptography namespace that provides a MD5 implementation of the MD (Message Digest) cryptographic hashing algorithm for 128-bit hash values
- SecureHashAlgorithm1 class in the Cuemon.Security.Cryptography namespace that provides a SHA-1 implementation of the SHA (Secure Hash Algorithm) cryptographic hashing algorithm for 160-bit hash values
- SecureHashAlgorithm256 class in the Cuemon.Security.Cryptography namespace that provides a SHA-256 implementation of the SHA (Secure Hash Algorithm) cryptographic hashing algorithm for 256-bit hash values
- SecureHashAlgorithm384 class in the Cuemon.Security.Cryptography namespace that provides a SHA-384 implementation of the SHA (Secure Hash Algorithm) cryptographic hashing algorithm for 384-bit hash values
- SecureHashAlgorithm512 class in the Cuemon.Security.Cryptography namespace that provides a SHA-512 implementation of the SHA (Secure Hash Algorithm) cryptographic hashing algorithm for 512-bit hash values
- UnkeyedCryptoHash class in the Cuemon.Security.Cryptography namespace that represents the base class from which all implementations of cryptographic hashing algorithm should derive
- AsyncTaskFactoryOptions class in the Cuemon.Threading namespace that specifies options that is related to both ParallelFactory and AdvancedParallelFactory
- AsyncWorkloadOptions class in the Cuemon.Threading namespace that specifies options that is related to both ParallelFactory and AdvancedParallelFactory
- AdvancedParallelFactory static class in the Cuemon.Threading namespace that provides a factory based way to work with advanced scenarios that encapsulate and re-use existing code while adding support for typically long-running parallel loops and regions
- ForLoopRuleset class in the Cuemon.Threading namespace that specifies the rules of a for-loop control flow statement
- DefaultXmlConverter class into Cuemon.Xml.Serialization.Converters namespace that provides a default way to convert objects to and from XML
- XmlConverter class into Cuemon.Xml.Serialization.Converters namespace that converts an object to and from XML
- XmlFormatter class into Cuemon.Xml.Serialization.Formatters namespace that serializes and deserializes an object in XML format
- XmlFormatterOptions class into Cuemon.Xml.Serialization.Formatters namespace that specifies configuration options for XmlFormatter
- DynamicXmlConverter class into Cuemon.Xml.Serialization namespace that provides a factory based way to create and wrap an XmlConverter implementation
- DynamicXmlSerializable class into Cuemon.Xml.Serialization namespace that provides a factory based way to create and wrap an IXmlSerializable implementation
- XmlConvert class into Cuemon.Xml.Serialization namespace that provides methods for converting between .NET types and XML types
- XmlSerializer class into Cuemon.Xml.Serialization namespace that serializes and deserializes objects into and from the XML format
- XmlSerializerSettings class into Cuemon.Xml.Serialization namespace that specifies configuration options for XmlSerializer

### Changed

- HttpExceptionDescriptor class from the Cuemon.AspNetCore.Http namespace was moved to the Cuemon.AspNetCore.Diagnostics namespace
- ThrottlingSentinelOptions class in the Cuemon.AspNetCore.Http.Throttling namespace to be more compliant with industry standards
- ApplicationBuilderFactory class in the Cuemon.AspNetCore.Builder namespace was renamed to MiddlewareBuilderFactory
- HttpStatusCodeException class in the Cuemon.AspNetCore.Http namespace in the context of:
  - Adding a new ReasonPhrase property
  - An overloaded constructor with default values
  - A better representation of the object by overloading the ToString method
- AuthenticationUtility class in the Cuemon.AspNetCore.Authentication namespace was renamed to Authenticator and all constants was removed
- BasicAuthenticationMiddleware class from the Cuemon.AspNetCore.Authentication namespace was moved to the Cuemon.AspNetCore.Authentication.Basic namespace (including refactoring)
- BasicAuthenticationOptions class from the Cuemon.AspNetCore.Authentication namespace was moved to the Cuemon.AspNetCore.Authentication.Basic namespace
- BasicAuthenticator delegate from the Cuemon.AspNetCore.Authentication namespace was moved to the Cuemon.AspNetCore.Authentication.Basic namespace
- DigestAccessAuthenticationMiddleware class from the Cuemon.AspNetCore.Authentication namespace was moved to the Cuemon.AspNetCore.Authentication.Digest namespace (including refactoring)
- DigestAccessAuthenticationOptions class from the Cuemon.AspNetCore.Authentication namespace was moved to the Cuemon.AspNetCore.Authentication.Digest namespace (including refactoring)
- DigestAccessAuthenticator delegate from the Cuemon.AspNetCore.Authentication namespace was moved to the Cuemon.AspNetCore.Authentication.Digest namespace
- DigestAccessAuthenticationMiddleware class in the Cuemon.AspNetCore.Authentication.Digest namespace was renamed to DigestAuthenticationMiddleware
- DigestAccessAuthenticationOptions class in the Cuemon.AspNetCore.Authentication.Digest namespace was renamed to DigestAuthenticationOptions
- DigestAccessAuthenticator class in the Cuemon.AspNetCore.Authentication.Digest namespace was renamed to DigestAuthenticator
- HmacAuthenticationMiddleware class from the Cuemon.AspNetCore.Authentication namespace was moved to the Cuemon.AspNetCore.Authentication.Hmac namespace (including refactoring)
- HmacAuthenticationOptions class from the Cuemon.AspNetCore.Authentication namespace was moved to the Cuemon.AspNetCore.Authentication.Hmac namespace (including refactoring)
- HmacAuthenticator delegate from the Cuemon.AspNetCore.Authentication namespace was moved to the Cuemon.AspNetCore.Authentication.Hmac namespace
- UnauthorizedException class from the Cuemon.AspNetCore.Authentication namespace was moved to the Cuemon.AspNetCore assembly in the Cuemon.AspNetCore.Http namespace
- Any former extension methods of the Cuemon.AspNetCore.Mvc namespace was merged either into the Cuemon.Extensions.AspNetCore.Mvc namespace or Cuemon.Extensions.AspNetCore namespace
- ICacheableObjectResult interface (and related) from the Cuemon.AspNetCore.Mvc.Filters.Cacheable namespace was moved to the Cuemon.AspNetCore.Mvc namespace
- HttpEntityTagHeader class in the Cuemon.AspNetCore.Mvc.Filters.Cacheable namespace was renamed to HttpEntityTagHeaderFilter
- HttpLastModifiedHeader class in the Cuemon.AspNetCore.Mvc.Filters.Cacheable namespace was renamed to HttpLastModifiedHeaderFilter
- TimeMeasureAttribute class in the Cuemon.AspNetCore.Mvc.Filters.Diagnostics namespace was renamed to ServerTimingAttribute (including refactoring)
- TimeMeasuringFilter class in the Cuemon.AspNetCore.Mvc.Filters.Diagnostics namespace was renamed to ServerTimingFilter (including refactoring)
- TimeMeasuringOptions class in the Cuemon.AspNetCore.Mvc.Filters.Diagnostics namespace was renamed to ServerTimingOptions (including refactoring)
- FaultResolverDecoratorExtensions class in the Cuemon.AspNetCore.Mvc.Filters.Diagnostics namespace in the context of renaming the Add{T} method to AddHttpFaultResolver{T}
- FaultResolver class in the Cuemon.AspNetCore.Mvc.Filters.Diagnostics namespace was renamed to HttpFaultResolver
- PreambleSequence enum from the Cuemon namespace was moved to the Cuemon.Text namespace
- DayParts class from the Cuemon namespace was merged, renamed and changed to DayPart struct
- TimeRange struct in the Cuemon namespace was merged, renamed and changed DateTimeRange class
- HashResult class in the Cuemon.Security namespace to implement IEquatable{HashResult} as well as other improvements
- Condition class in the Cuemon namespace with several new static members: Query, IsEnum, IsProtocolRelativeUrl, IsUri, HasConsecutiveCharacters, IsBase64, IsBinaryDigits, IsPrime, IsEven, IsOdd, IsCountableSequence, IsTrue, IsFalse (Query makes this class extensible - enabling you to write your own conditions)
- TaskActionFactory class in the Cuemon namespace to have CancellationToken support
- TaskFuncFactory class in the Cuemon namespace to have CancellationToken support
- Validator class in the Cuemon namespace with several new static members: ThrowIf, ThrowWhenCondition, ThrowIfNumber, ThrowIfNotNumber, ThrowIfNull, ThrowIfSequenceEmpty, ThrowIfEmpty, ThrowIfContainsInterface, ThrowIfNotContainsInterface, ThrowIfNotContainsType, ThrowIfEnumType, ThrowIfNotBinaryDigits, ThrowIfNotBase64String, ThrowIfTrue, ThrowIfFalse, ThrowIfSequenceNullOrEmpty, CheckParameter{T}, CheckParameter{T,TValue}
- BinaryPrefix in the Cuemon namespace from struct to sealed class
- DecimalPrefix in the Cuemon namespace from struct to sealed class
- MultipleTable in the Cuemon namespace to be more generic and moved non-generic functionality to the new StorageCapacity class
- BitUnit in the Cuemon namespace from struct to sealed class
- ByteUnit in the Cuemon namespace from struct to sealed class
- XmlDataReader class in the Cuemon.Data.Xml namespace to match and inherit from DataReader
- DataManager class in the Cuemon.Data namespace to have a higher cohesion and lower coupling
- StringDataReader class in the Cuemon.Data namespace to DataReader{T} (including major refactoring of the underlying code)
- DataParameterEqualityComparer class in the Cuemon.Data namespace to DbParameterEqualityComparer
- InOperator class in the Cuemon.Data namespace to be less complex and make usage of InOperatorResult
- DataTransferRowCollection in the Cuemon.Data namespace in the context of removing a legacy-leftover property: IsReadOnly
- ChecksumMethod enum in the Cuemon.Data.Integrity namespace was renamed to EntityDataIntegrityMethod (including rename of Default --> Unaltered)
- ChecksumStrength enum in the Cuemon.Data.Integrity namespace was renamed to EntityDataIntegrityValidation (including rename of None --> Unspecified)
- ICacheableIntegrity interface in the Cuemon.Data.Integrity namespace was renamed to IEntityDataIntegrity
- ICacheableTimestamp interface in the Cuemon.Data.Integrity namespace was renamed to IEntityDataTimestamp
- ICacheableEntity interface in the Cuemon.Data.Integrity namespace was renamed to IEntityInfo
- CacheValidatorFactory class in the Cuemon.Data.Integrity namespace to use same Hash factory provider
- SqlDataManager class in the Cuemon.Data.SqlClient namespace to be less dependant on base class and applied quality gate actions
- SqlInOperator class in the Cuemon.Data.SqlClient namespace to adapt the changes made to the base class
- ExceptionDescriptorAttribute class in the Cuemon.Diagnostics namespace to have a more simple and streamlined design
- TimeMeasure class in the Cuemon.Diagnostics namespace to fully support the Task-based Asynchronous Pattern (TAP) with cancellation
- ExceptionDescriptor class in the Cuemon.Diagnostics namespace with a new static method: Extract
- ApplicationBuilderExtensions class in the Cuemon.Extensions.AspNetCore.Builder namespace in the context of renaming the UseHostingEnvironmentHeader method to UseHostingEnvironment
- ApplicationBuilderExtensions class in the Cuemon.Extensions.AspNetCore.Builder namespace in the context of renaming the UseCorrelationIdentifierHeader method to UseCorrelationIdentifier
- ApplicationBuilderExtensions class in the Cuemon.Extensions.AspNetCore.Builder namespace in the context of renaming the UseRequestIdentifierHeader method to UseRequestIdentifier
- ApplicationBuilderExtensions class in the Cuemon.Extensions.AspNetCore.Builder namespace in the context of renaming the UseCustomThrottlingSentinel method to UseThrottlingSentinel
- ChecksumBuilderExtensions class in the Cuemon.Extensions.AspNetCore.Data.Integrity namespace in the context of renaming the ToEntityTag method to ToEntityTagHeaderValue
- ChecksumBuilderExtensions class in the Cuemon.Extensions.AspNetCore.Http.Throttling namespace in the context of renaming the AddMemoryThrottling method to AddMemoryThrottlingCache
- HttpResponseExtensions class in the Cuemon.Extensions.AspNetCore.Http namespace in the context of renaming the SetEntityTagHeaderInformation method to AddOrUpdateEntityTagHeader
- HttpResponseExtensions class in the Cuemon.Extensions.AspNetCore.Http namespace in the context of renaming the SetLastModifiedHeaderInformation method to AddOrUpdateLastModifiedHeader
- HttpResponseExtensions class in the Cuemon.Extensions.AspNetCore.Http namespace in the context of:
  - Removing the method IsSuccessStatusCode
  - Removing the method IsNotModifiedStatusCode
- ServiceCollectionExtensions class in the Cuemon.Extensions.AspNetCore.Http.Throttling namespace with one new extension method for the IServiceCollection interface: AddThrottlingCache{T}
- HttpResponseExtensions class in the Cuemon.Extensions.AspNetCore.Http namespace with one new extension method for the HttpResponse class: OnStartingInvokeTransformer
- CacheableObjectResultExtensions class in the Cuemon.Extensions.AspNetCore.Mvc namespace in the context of:
  - Renaming the ToCacheableObjectResult{T} method to MakeCacheable{T}
  - Adding a non-generic variant: MakeCacheable
- HttpFaultResolverExtensions class in the Cuemon.Extensions.AspNetCore.Mvc.Filters.Diagnostics namespace in the context of renaming the Add{T} method to AddHttpFaultResolver{T}
- HtmlHelperExtensions class in the Cuemon.Extensions.AspNetCore.Mvc namespace in the context of renaming the UseWhen{T} method to UseWhenView{T}
- HtmlHelperExtensions class in the Cuemon.Extensions.AspNetCore.Mvc.Rendering namespace with one new extension method for the IHtmlHelper interface: UseWhenPage{T}
- CacheValidatorExtensions class in the Cuemon.Extensions.AspNetCore.Data.Integrity namespace in the context of renaming the ToEntityTag method to ToEntityTagHeaderValue
- JsonReaderResult class in the Cuemon.Extensions.Newtonsoft.Json namespace was renamed to JDataResult (including some refactoring)
- StringFlagsEnumConverter class in the Cuemon.Extensions.Newtonsoft.Json.Converters namespace to comply with Newtonsoft.Json.Serialization.NamingStrategy implementations
- JsonFormatterOptions class in the Cuemon.Extensions.Newtonsoft.Json namespace with several new options and a uniform way of adding default converters
- JsonConverterCollectionExtensions class in the Cuemon.Extensions.Newtonsoft.Json.Converters namespace to fully support whatever desired naming strategy wanted while simplifying the code greatly
- StringFlagsEnumConverter class in the Cuemon.Extensions.Newtonsoft.Json.Converters namespace to fully support whatever desired naming strategy wanted while simplifying the code greatly
- DynamicJsonConverter class in the Cuemon.Extensions.Newtonsoft.Json namespace to fully support whatever desired naming strategy wanted while being significantly more versatile in usage
- JsonWriterExtensions class in the Cuemon.Extensions.Newtonsoft.Json namespace to fully support whatever desired naming strategy wanted while simplifying the code greatly
- XmlReaderExtensions class in the Cuemon.Xml namespace in the context of renaming the Copy method to ToStream
- StreamWriterUtility class in the Cuemon.IO namespace was renamed to StreamFactory (and reduced overloads to max. 5 generic parameters)
- HttpManagerOptions class in the Cuemon.Net.Http namespace with a new method: SetHandlerFactory{T} (opt-in to allow set directly on HandlerFactory property)
- HttpManager class in the Cuemon.Net.Http namespace with a new constructor overload that takes a client factory delegate which creates and configures an HttpClient instance
- HttpManagerOptions class in the Cuemon.Net.Http namespace in the context of changing the default value for the DisposeHandler property from true to false
  - This is due to the way Microsoft has designed the HttpClient with an implementation of IDisposable that could result in SocketException errors if not instantiated once and re-used throughout the life of an application
  - This setting reduces the risk of SocketException errors on existing code
- AdvancedEncryptionStandardKeySize enum in the Cuemon.Security.Cryptography namespace was renamed to AesSize
- HashAlgorithmType enum in the Cuemon.Security.Cryptography namespace was renamed to UnkeyedCryptoAlgorithm
- HashUtility class in the Cuemon.Security.Cryptography namespace was renamed to UnkeyedHashFactory
- HmacAlgorithmType enum in the Cuemon.Security.Cryptography namespace was renamed to KeyedCryptoAlgorithm
- HmacUtility class in the Cuemon.Security.Cryptography namespace was renamed to KeyedHashFactory
- AdvancedParallelFactory class in the Cuemon.Security.Cryptography namespace in the context of:
  - Supports true async functionality: ForAsync, ForResultAsync, WhileAsync and WhileResultAsync
  - Advanced members was moved to here conform to Framework Design Guidelines
- ParallelFactory class in the Cuemon.Security.Cryptography namespace now supports true async functionality: ForAsync, ForResultAsync, ForEachAsync and ForEachResultAsync
- XPathNavigableConverter class in the Cuemon.Xml.XPath namespace was renamed to XPathDocumentFactory (including rename of remaining members)
- XmlDocumentConverter class in the Cuemon.Xml namespace was renamed to XmlDocumentFactory (including rename of remaining members)
- XmlStreamConverter class in the Cuemon.Xml namespace was renamed to XmlStreamFactory (including rename of remaining members)
- XmlConverterDecoratorExtensions class in the Cuemon.Xml.Serialization.Converters namespace to always express a DateTime value as an ISO8601 string with roundtrip to UTC
- XmlSerializerSettings class in the Cuemon.Xml.Serialization namespace was renamed to XmlSerializerOptions
- XmlSerializer class in the Cuemon.Xml.Serialization namespace with a new overloaded method: Serialize

### Fixed

- HostingEnvironmentMiddleware class in the Cuemon.AspNetCore.Hosting namespace to be compliant with https://rules.sonarsource.com/csharp/RSPEC-927
- DigestAuthorizationHeaderBuilder class in the Cuemon.AspNetCore.Authentication.Digest namespace to be compliant with https://rules.sonarsource.com/csharp/RSPEC-3358
- DigestAuthenticationMiddleware class in the Cuemon.AspNetCore.Authentication.Digest namespace to be compliant with https://rules.sonarsource.com/csharp/RSPEC-927
- DigestAuthorizationHeader class in the Cuemon.AspNetCore.Authentication.Digest namespace to be compliant with https://docs.microsoft.com/en-us/dotnet/fundamentals/code-analysis/quality-rules/ca1822
- HmacAuthorizationHeaderBuilder class in the Cuemon.AspNetCore.Authentication.Hmac namespace to be compliant with https://docs.microsoft.com/en-us/dotnet/fundamentals/code-analysis/quality-rules/ca1834
- ServerTimingFilter class in the Cuemon.AspNetCore.Mvc.Filters.Diagnostics namespace to be compliant with https://docs.microsoft.com/en-us/dotnet/fundamentals/code-analysis/quality-rules/ca1825
- All relevant classes in the Cuemon.AspNetCore.Mvc namespace to be compliant with https://docs.microsoft.com/en-us/aspnet/core/migration/22-to-30#allowsynchronousio-disabled
- Minor bug in the AssemblyDecoratorExtensions class located in the Cuemon.Reflection namespace
- Minor bug in the PropertyInfoDecoratorExtensions class located in the Cuemon.Reflection namespace
- SystemSnapshot enum in the Cuemon namespace to SystemSnapshots to be compliant with https://rules.sonarsource.com/csharp/RSPEC-2342
- Validator class in the Cuemon namespace to be compliant with https://rules.sonarsource.com/csharp/RSPEC-4136
- Hierarchy class in the Cuemon namespace to be compliant with https://rules.sonarsource.com/csharp/RSPEC-1066
- Hierarchy class in the Cuemon namespace to be compliant with https://rules.sonarsource.com/csharp/RSPEC-4456
- UnitPrefixFormatter class in the Cuemon namespace to be compliant with https://rules.sonarsource.com/csharp/RSPEC-927
- Justified https://rules.sonarsource.com/csharp/RSPEC-3925 on DataPairDictionary class in the Cuemon.Collections namespace
- CyclicRedundancyCheck class in the Cuemon.Security namespace to be compliant with https://rules.sonarsource.com/csharp/RSPEC-1264
- Arguments class in the Cuemon.Collections.Generic namespace to be compliant with https://docs.microsoft.com/en-us/dotnet/fundamentals/code-analysis/quality-rules/ca1825
- ProcessInfo class in the Cuemon.Diagnostics namespace to be compliant with https://docs.microsoft.com/en-us/dotnet/fundamentals/code-analysis/quality-rules/ca1834
- BinaryPrefix class in the Cuemon namespace to have 0 duplicated blocks of lines of code
- DecimalPrefix class in the Cuemon namespace to have 0 duplicated blocks of lines of code
- BitUnit class in the Cuemon namespace to have 0 duplicated blocks of lines of code
- ByteUnit class in the Cuemon namespace to have 0 duplicated blocks of lines of code
- ByteArrayDecoratorExtensions class in the Cuemon namespace to be compliant with https://docs.microsoft.com/en-us/dotnet/fundamentals/code-analysis/quality-rules/ca1835
- StringDecoratorExtensions class in the Cuemon namespace to be compliant with https://docs.microsoft.com/en-us/dotnet/fundamentals/code-analysis/quality-rules/ca1835
- HashResult class in the Cuemon.Security namespace to be compliant with https://docs.microsoft.com/en-us/dotnet/fundamentals/code-analysis/quality-rules/ca1825
- Template class in the Cuemon namespace to be compliant with https://docs.microsoft.com/en-us/dotnet/fundamentals/code-analysis/quality-rules/ca1825
- Justified https://docs.microsoft.com/en-us/dotnet/fundamentals/code-analysis/quality-rules/ca1068 on StringDecoratorExtensions class in the Cuemon namespace
- MethodDescriptor class in the Cuemon.Reflection namespace to be compliant with https://docs.microsoft.com/en-us/dotnet/fundamentals/code-analysis/quality-rules/ca1834
- UnitPrefixFormatter class in the Cuemon namespace to be compliant with https://docs.microsoft.com/en-us/dotnet/fundamentals/code-analysis/quality-rules/ca1822
- Justified https://docs.microsoft.com/en-us/dotnet/fundamentals/code-analysis/quality-rules/ca1822 on Validator class in the Cuemon namespace
- ByteOrderMark class in the Cuemon.Text namespace to be compliant with https://rules.sonarsource.com/csharp/RSPEC-3776
- AssemblyDecoratorExtensions class in the Cuemon.Reflection namespace to be compliant with https://rules.sonarsource.com/csharp/RSPEC-3776
- ParserFactory class in the Cuemon.Text namespace to be compliant with https://rules.sonarsource.com/csharp/RSPEC-3776
- DataTransferRowCollection class in the Cuemon.Data namespace to be compliant with https://rules.sonarsource.com/csharp/RSPEC-3358
- DsvDataReader class in the Cuemon.Data namespace to have 0 duplicated blocks of lines of code by removing ConcurrentDsvDataReader class and merge ReadAsync to DsvDataReader
- XmlDataReader class in the Cuemon.Data.Xml namespace to be compliant with https://rules.sonarsource.com/csharp/RSPEC-3776
- DataManager class in the Cuemon.Data namespace to be compliant with https://docs.microsoft.com/en-us/dotnet/fundamentals/code-analysis/quality-rules/ca1822
- DataIntegrityFactory class in the Cuemon.Data.Integrity namespace to be compliant with https://docs.microsoft.com/en-us/dotnet/fundamentals/code-analysis/quality-rules/ca1825
- TimeMeasure class in the Cuemon.Diagnostics namespace to be compliant with https://docs.microsoft.com/en-us/dotnet/fundamentals/code-analysis/quality-rules/ca1068
- HttpResponseExtensions class in the Cuemon.Extensions.AspNetCore.Http namespace to be compliant with https://docs.microsoft.com/en-us/dotnet/fundamentals/code-analysis/quality-rules/ca1835
- HtmlHelperExtensions class in the Cuemon.Extensions.AspNetCore.Mvc.Rendering namespace to have 0 duplicated blocks of lines of code
- All relevant classes in the Cuemon.Extensions.AspNetCore.Mvc.Formatters.Newtonsoft.Json namespace to be compliant with https://docs.microsoft.com/en-us/aspnet/core/migration/22-to-30#allowsynchronousio-disabled
- JsonSerializationInputFormatter class in the Cuemon.Extensions.AspNetCore.Mvc.Formatters.Newtonsoft.Json namespace to have 0 duplicated blocks of lines of code
- JsonSerializationOutputFormatter class in the Cuemon.Extensions.AspNetCore.Mvc.Formatters.Newtonsoft.Json namespace to have 0 duplicated blocks of lines of code
- JsonConverterCollectionExtensions class in the Cuemon.Extensions.AspNetCore.Mvc.Formatters.Newtonsoft.Json.Converters namespace to have 0 duplicated blocks of lines of code
- All relevant classes in the Cuemon.Extensions.AspNetCore.Mvc.Formatters.Xml namespace to be compliant with https://docs.microsoft.com/en-us/aspnet/core/migration/22-to-30#allowsynchronousio-disabled
- XmlSerializationInputFormatter class in the Cuemon.Extensions.AspNetCore.Mvc.Formatters.Xml namespace to have 0 duplicated blocks of lines of code
- XmlSerializationOutputFormatter class in the Cuemon.Extensions.AspNetCore.Mvc.Formatters.Xml namespace to have 0 duplicated blocks of lines of code
- A bug that would disallow use of extension method Chunk on EnumerableExtensions class in the Cuemon.Extensions.Collections.Generic namespace
- Justified https://docs.microsoft.com/en-us/dotnet/fundamentals/code-analysis/quality-rules/ca2200 on ValidatorExtensions class in the Cuemon.Extensions namespace
- Justified https://docs.microsoft.com/en-us/dotnet/fundamentals/code-analysis/quality-rules/ca2249 on StringExtensions class in the Cuemon.Extensions namespace
- ServiceCollectionExtensions class in the Cuemon.Extensions.DependencyInjection namespace to be compliant with https://rules.sonarsource.com/csharp/RSPEC-4136
- StringExtensions class in the Cuemon.Extensions.IO namespace to be compliant with https://docs.microsoft.com/en-us/dotnet/fundamentals/code-analysis/quality-rules/ca1068
- Justified https://docs.microsoft.com/en-us/dotnet/fundamentals/code-analysis/quality-rules/ca2200 on ValidatorExtensions class in the Cuemon.Extensions.Newtonsoft.Json namespace
- JsonReaderExtensions class in the Cuemon.Extensions.Newtonsoft.Json namespace to have 0 duplicated blocks of lines of code
- JsonConverterCollectionExtensions class in the Cuemon.Extensions.Newtonsoft.Json.Converters namespace to have 0 duplicated blocks of lines of code
- MvcFilterAspNetCoreHostTest class in the Cuemon.Extensions.Xunit.Hosting.AspNetCore.Mvc namespace to have 0 duplicated blocks of lines of code
- Justified https://rules.sonarsource.com/csharp/RSPEC-2436 on StreamFactory class in the Cuemon.IO namespace
- StreamDecoratorExtensions class in the Cuemon.IO namespace to be compliant with https://docs.microsoft.com/en-us/dotnet/fundamentals/code-analysis/quality-rules/ca1068
- StringDecoratorExtensions class in the Cuemon.Net namespace to be compliant with https://rules.sonarsource.com/csharp/RSPEC-3358
- ByteArrayDecoratorExtensions class in the Cuemon.Net namespace to be compliant with https://docs.microsoft.com/en-us/dotnet/fundamentals/code-analysis/quality-rules/ca1825
- Justified https://docs.microsoft.com/en-us/dotnet/fundamentals/code-analysis/quality-rules/ca2249 on StringDecoratorExtensions class in the Cuemon.Net namespace
- TransientOperation class in the Cuemon.Resilience namespace to be compliant with https://docs.microsoft.com/en-us/dotnet/fundamentals/code-analysis/quality-rules/ca1068
- Applied ConfigureAwait(false) to all async methods
- A bug that would lead to endless loop if workload was 1 (PartitionSize)
- A bug that in some cases could throw a SerializationException when serializable type consisted of only a default contructor (Cuemon.Xml.Serialization.Converters.DefaultXmlConverter.ParseReadXmlDefault)
- A bug that would trigger a redundant entry of InnerException on AggregateException when serializing exceptions (Cuemon.Xml.Serialization.Converters.XmlConverterDecoratorExtensions.WriteInnerExceptions)
- A bug that could trigger a NullReferenceException when serializing namespace information on an Exception class (Cuemon.Xml.Serialization.Converters.XmlConverterDecoratorExtensions.WriteException)
- Assignment of default converters with multicast delegate (Cuemon.Xml.Serialization.Formatters.XmlFormatterOptions.ctor)
- DefaultXmlConverter class in the Cuemon.Xml.Serialization.Converters namespace to be compliant with https://docs.microsoft.com/en-us/dotnet/fundamentals/code-analysis/quality-rules/ca1822
- XmlReaderDecoratorExtensions class in the Cuemon.Xml namespace to have 0 duplicated blocks of lines of code

### Removed

- Any former extension methods of the Cuemon.AspNetCore namespace was merged into the Cuemon.Extensions.AspNetCore namespace (except for the HttpResponseMessageExtensions class)
- ThrottlingRetryAfterHeader enum from the Cuemon.AspNetCore.Http.Throttling namespace
- Any former extension methods of the Cuemon.AspNetCore.Authentication namespace was merged into the Cuemon.Extensions.AspNetCore.Authentication namespace
- DigestAccessAuthenticationParameters class from the Cuemon.AspNetCore.Authentication namespace
- DigestAuthenticationUtility class from the Cuemon.AspNetCore.Authentication namespace
- HmacAuthenticationParameters class from the Cuemon.AspNetCore.Authentication namespace
- ICacheBusting interface (and related) from the Cuemon.AspNetCore.Mvc.Configuration namespace
- AssemblyCacheBusting class (and related) from the Cuemon.AspNetCore.Mvc.Configuration namespace
- Any former extension methods of the Cuemon.AspNetCore.Razor.TagHelpers namespace was merged into the Cuemon.Extensions.Core namespace
- StringFormatter class from the Cuemon namespace
- StandardizedDateTimeFormatPattern enum from the Cuemon namespace
- ComparisonUtility class from the Cuemon.Collections.Generic namespace
- DictionaryConverter class from the Cuemon.Collections.Generic namespace
- DictionaryUtility class from the Cuemon.Collections.Generic namespace
- EnumerableConverter class from the Cuemon.Collections.Generic namespace
- EnumerableUtility class from the Cuemon.Collections.Generic namespace
- ISortableTable interface from the Cuemon.Collections.Generic namespace
- ListUtility class in from Cuemon.Collections.Generic namespace
- PartitionCollection class from the Cuemon.Collections.Generic namespace
- MethodBaseConverter class from the Cuemon.Reflection namespace
- ReflectionUtility class from the Cuemon.Reflection namespace
- JsonConverter class from the Cuemon.Runtime.Serialization namespace
- JsonInstance class from the Cuemon.Runtime.Serialization namespace
- JsonInstanceCollection class from the Cuemon.Runtime.Serialization namespace
- JsonTextWriter class from the Cuemon.Runtime.Serialization namespace
- JsonWriter class from the Cuemon.Runtime.Serialization namespace
- EncodingConverter class from the Cuemon.Text namespace
- EncodingUtility class from the Cuemon.Text namespace
- JsonWebToken class from the Cuemon.Security.Web namespace
- JsonWebTokenHashAlgorithm class from the Cuemon.Security.Web namespace
- JsonWebTokenHashAlgorithmConverter class from the Cuemon.Security.Web namespace
- JsonWebTokenHeader class from the Cuemon.Security.Web namespace
- JsonWebTokenPayload class from the Cuemon.Security.Web namespace
- Obfuscator class from the Cuemon.Security namespace
- ObfuscatorMapping class from the Cuemon.Security namespace
- SecurityToken class from the Cuemon.Security namespace
- SecurityTokenSettings class from the Cuemon.Security namespace (replaced with SignedUriOptions in the Cuemon.Extensions.Net.Security namespace)
- SecurityUtility class from the Cuemon.Security namespace
- ArgumentEmptyException class from the Cuemon namespace
- ByteConverter class from the Cuemon namespace
- ByteUtility class from the Cuemon namespace
- CharConverter class from the Cuemon namespace
- ConditionBuilder class from the Cuemon namespace
- Converter class from the Cuemon namespace
- ConvertibleConverter class from the Cuemon namespace
- DateTimeConverter class from the Cuemon namespace
- DelegateUtility class from the Cuemon namespace
- DoubleConverter class from the Cuemon namespace
- EnumUtility class from the Cuemon namespace
- EventUtility class from the Cuemon namespace
- ExceptionUtility class from the Cuemon namespace
- GuidConverter class from the Cuemon namespace
- GuidUtility class from the Cuemon namespace
- HierarchySerializer class from the Cuemon namespace
- HierarchyUtility class from the Cuemon namespace
- LoopUtility class from the Cuemon namespace
- MethodWrappedException class from the Cuemon namespace
- NumberUtility class from the Cuemon namespace
- ObjectConverter class from the Cuemon namespace
- RandomSeverity enum from the Cuemon namespace
- StringConverter class from the Cuemon namespace
- StringFormatter class from the Cuemon namespace
- StringUtility class from the Cuemon namespace
- StructUtility class from the Cuemon namespace
- TesterDoer class from the Cuemon namespace
- TesterFuncUtility class from the Cuemon namespace
- TimeSpanConverter class from the Cuemon namespace
- TupleUtility class from the Cuemon namespace
- TypeCodeConverter class from the Cuemon namespace
- TypeUtility class from the Cuemon namespace
- UriConverter class from the Cuemon namespace
- UriUtility class from the Cuemon namespace
- VersionUtility class from the Cuemon namespace
- IMessageLocalizer interface from the Cuemon.Globalization namespace
- PagedCollection class from the Cuemon.Collections.Generic namespace
- PagedSettings class from the Cuemon.Collections.Generic namespace
- LatencyException class from the Cuemon namespace
- TransientOperation class from the Cuemon namespace
- TransientFaultEvidence class from the Cuemon namespace
- TransientFaultException class from the Cuemon namespace
- TransientOperation class from the Cuemon namespace
- TransientOperationOptions class from the Cuemon namespace
- Any former extension methods of the Cuemon namespace (and related) was either removed completely or merged into their respective Cuemon.Extensions.* namespace equivalent
- The Cuemon.Data.XmlClient assembly and namespace was removed with this version
- Any former extension methods of the Cuemon.Data namespace was merged into the Cuemon.Extensions.Data namespace
- DataTransferSorter class from the Cuemon.Data namespace
- CsvDataReader class from the Cuemon.Data.CsvClient namespace (including the namespace)
- Cuemon.Data.SqlClient namespace and merged it to its own assembly
- QueryUtility class from the Cuemon.Data namespace
- GetPagedRows from the DataTransfer class in the Cuemon.Data namespace
- DataWatcher class from the Cuemon.Data namespace
- DataDependency class from the Cuemon.Data namespace
- The Cuemon.Integrity namespace was removed with this version
- Any former extension methods of the Cuemon.Integrity namespace was merged into the Cuemon.Extensions.Data.Integrity namespace
- EventLogEntryType enum from the Cuemon.Diagnostics namespace as it is now (finally) part of .NET Platform Extensions and .NET Core
- ApplicationBuilderExtensions class from the Cuemon.Extensions.AspNetCore.Mvc namespace
- The Cuemon.AspNetCore.Mvc.Formatters.Json namespace was removed with this version
- Any types found in the Cuemon.AspNetCore.Mvc.Formatters.Json namespace was merged into the Cuemon.Extensions.AspNetCore.Mvc.Formatters.Newtonsoft.Json namespace
- DefaultJsonSerializerSettings class from the Cuemon.Extensions.AspNetCore.Mvc.Formatters.Newtonsoft.Json namespace
- The Cuemon.AspNetCore.Mvc.Formatters.Xml namespace was removed with this version
- Any types found in the Cuemon.AspNetCore.Mvc.Formatters.Xml namespace was merged into the Cuemon.Extensions.AspNetCore.Mvc.Formatters.Xml namespace
- The Cuemon.Serialization.Json namespace was removed with this version
- Any types found in the Cuemon.Serialization.Json namespace was merged into the Cuemon.Extensions.Newtonsoft.Json namespace
- JsonReaderResultExtensions class from the Cuemon.Extensions.Newtonsoft.Json namespace
- JsonReaderParser class from the Cuemon.Extensions.Newtonsoft.Json namespace
- The Cuemon.IO.Compression namespace was removed with this version
- Any former extension methods of the Cuemon.IO namespace was merged into the Cuemon.Extensions.IO namespace
- CompressionType enum from the Cuemon.IO.Compression namespace
- CompressionUtility class from the Cuemon.IO.Compression namespace
- CompressionUtilityExtensions class from the Cuemon.IO.Compression namespace
- FileInfoConverter class from the Cuemon.IO namespace
- StreamConverter class from the Cuemon.IO namespace
- StreamConverterExtensions class from the Cuemon.IO namespace
- TextReaderConverter class from Cuemon.IO namespace
- TextReaderConverterExtensions class from the Cuemon.IO namespace
- The Cuemon.Net.Mail assembly was removed with this version
- Any former extension methods of the Cuemon.Net namespace was merged into the Cuemon.Extensions.Net namespace
- NetDependency class from the Cuemon.Net namespace
- NetWatcher class from the Cuemon.Net namespace
- The Cuemon.Security assembly was removed with this version
- Any former extension methods of the Cuemon.Security namespace was removed completely due to the new intuitive static factory classes (HashFactory, KeyedHashFactory and UnkeyedHashFactory)
- AdvancedEncryptionStandardUtility class from the Cuemon.Security.Cryptography namespace
- HashOptions class from the Cuemon.Security.Cryptography namespace
- HashUtilityExtensions class from the Cuemon.Security.Cryptography namespace
- KeyedHashOptions class from the Cuemon.Security.Cryptography namespace
- PolynomialRepresentation enum from the Cuemon.Security.Cryptography namespace
- StreamHashOptions class from the Cuemon.Security.Cryptography namespace
- StreamKeyedHashOptions class from the Cuemon.Security.Cryptography namespace
- StringHashOptions class from the Cuemon.Security.Cryptography namespace
- StringKeyedHashOptions class from the Cuemon.Security.Cryptography namespace
- StrongNumberUtility class from the Cuemon.Security.Cryptography namespace
- CyclicRedundancyCheck class from the Cuemon.Security.Cryptography namespace
- CyclicRedundancyCheck32 class from the Cuemon.Security.Cryptography namespace
- HashResult class from the Cuemon.Security.Cryptography namespace
- ThreadPoolUtility class from the Cuemon.Threading namespace
- The Cuemon.Serialization.Xml assembly and namespace was removed with this version
- Any former extension methods of the Cuemon.Xml namespace was merged into the Cuemon.Extensions.Xml namespace
- XElementExtensions class from the Cuemon.Xml.Serialization.Linq namespace
- SerializableOrder class from the Cuemon.Xml.Serialization namespace
- XmlJsonInstance class from the Cuemon.Xml.Serialization namespace
- JsonStreamConverter class from the Cuemon.Xml namespace
- SecureXmlObfuscator class from the Cuemon.Xml namespace
- XmlConvertExtensions class from the Cuemon.Xml namespace
- XmlCopyOptions class from the Cuemon.Xml namespace
- XmlEncodingUtility class from the Cuemon.Xml namespace
- XmlObfuscator class from the Cuemon.Xml namespace
- XmlReaderConverter class from the Cuemon.Xml namespace
- XmlReaderUtility class from the Cuemon.Xml namespace
- XmlReaderUtilityExtensions class from the Cuemon.Xml namespace
- XmlUtility class from the Cuemon.Xml namespace
- XmlUtilityExtensions class from the Cuemon.Xml namespace
- XmlWriterUtility class from Cuemon.Xml namespace
- XmlWriterUtilityExtensions class from the Cuemon.Xml namespace<|MERGE_RESOLUTION|>--- conflicted
+++ resolved
@@ -6,7 +6,6 @@
 
 For more details, please refer to `PackageReleaseNotes.txt` on a per assembly basis in the `.nuget` folder.
 
-<<<<<<< HEAD
 ## [10.0.0] - TBD
 
 This is a major release that focuses on adapting to the latest .NET 10 (LTS) release, while also removing support for .NET 8 (LTS).
@@ -24,11 +23,10 @@
 > functionality and extensions for namespaces within Base Class Library (BCL) while adhering to Framework Design Guidelines (FDG)
 > and not relying on 3rd party libraries that are not part of the BCL.<br/><br/>
 > _A warm thank you to [Mark Cilia Vincenti](https://github.com/MarkCiliaVincenti) for his idea and contribution to include [Backport.System.Threading.Lock library](https://www.nuget.org/packages/Backport.System.Threading.Lock) into the Cuemon assembly family._
-=======
+
 ## [9.0.9] - 2025-09-13
 
 This is a service update that focuses on package dependencies.
->>>>>>> 11021959
 
 ## [9.0.8] - 2025-08-07
 
