{
    "version": "1",
    "environments": [
        {
            "name": "WSL-Ubuntu",
            "type": "wsl",
            "wslDistribution": "Ubuntu-24.04"
        },
        {
            "name": "Docker-Ubuntu",
            "type": "docker",
<<<<<<< HEAD
            "dockerImage": "gimlichael/ubuntu-testrunner:mono-net9.0.302-10.0.100-preview.6"
=======
            "dockerImage": "gimlichael/ubuntu-testrunner:mono-net8.0.413-9.0.304"
>>>>>>> e75f0c40
        }
    ]
}<|MERGE_RESOLUTION|>--- conflicted
+++ resolved
@@ -9,11 +9,7 @@
         {
             "name": "Docker-Ubuntu",
             "type": "docker",
-<<<<<<< HEAD
-            "dockerImage": "gimlichael/ubuntu-testrunner:mono-net9.0.302-10.0.100-preview.6"
-=======
-            "dockerImage": "gimlichael/ubuntu-testrunner:mono-net8.0.413-9.0.304"
->>>>>>> e75f0c40
+            "dockerImage": "gimlichael/ubuntu-testrunner:mono-net9.0.304-10.0.100-preview.6"
         }
     ]
 }