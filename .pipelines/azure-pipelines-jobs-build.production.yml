﻿jobs:
  - job: BuildDotNet5_0
    displayName: 'Release branch (build)'
    timeoutInMinutes: 60
    pool:
      vmImage: 'windows-2019'
    variables:
      - name: DotnetBuildName
        value: 'net5.0'
    steps:
    - template: azure-pipelines-jobs-build-step.dotnet.yml
    - template: azure-pipelines-jobs-build-step.minvertool.yml
    - template: azure-pipelines-jobs-build-step.snk.yml
    - template: azure-pipelines-jobs-build-step.minverversionoverride.yml
    - template: azure-pipelines-jobs-build-step.restore.yml
    - template: azure-pipelines-jobs-build-step.net5_0.yml
    - template: azure-pipelines-jobs-build-step.artifact.yml

<<<<<<< HEAD
    - task: UseDotNet@2
      displayName: 'Use .Net Core SDK 5.0.201'
      inputs:
        version: 5.0.201

    - task: DotNetCoreCLI@2
      displayName: 'Install MinVer tool'
      inputs:
        command: custom
        custom: tool
        arguments: 'install --global minver-cli'

    - task: DownloadSecureFile@1
      displayName: 'Download cuemon.snk'
      inputs:
        secureFile: 'cuemon.snk'

    - task: CopyFiles@2
      displayName: 'Copy cuemon.snk to $(System.DefaultWorkingDirectory)'
      inputs:
        SourceFolder: '$(Agent.TempDirectory)'
        Contents: cuemon.snk
        TargetFolder: '$(System.DefaultWorkingDirectory)'

    - script: |
        minver > v.txt
        set /p MINVERVERSIONOVERRIDE=<v.txt
        @echo ##vso[task.setvariable variable=MINVERVERSIONOVERRIDE;]%MINVERVERSIONOVERRIDE%
      displayName: 'Set MINVERVERSIONOVERRIDE (for MinVer)'
      condition: eq(variables['Agent.OS'], 'Windows_NT')

    - task: DotNetCoreCLI@2
      displayName: Restore
      inputs:
        command: restore
        projects: |
          **/*.csproj

    - task: DotNetCoreCLI@2
      displayName: 'Build Assemblies'
      inputs:
        command: build
        projects: |
          src/**/*.csproj
        arguments: '--configuration $(BuildConfiguration) --no-restore --framework net5.0'
        workingDirectory: '$(BuildSource)'

    - task: DotNetCoreCLI@2
      displayName: dotnet pack
      inputs:
        command: pack
        packagesToPack: src/**/*.csproj
        nobuild: true
=======
  - job: BuildDotNet3_1
    displayName: 'Release branch (netcoreapp3.1, build)'
    timeoutInMinutes: 30
    pool:
      vmImage: 'windows-2019'
    variables:
      - name: DotnetBuildName
        value: 'netcoreapp3.1'
    steps:
    - template: azure-pipelines-jobs-build-step.dotnet.yml
    - template: azure-pipelines-jobs-build-step.minvertool.yml
    - template: azure-pipelines-jobs-build-step.snk.yml
    - template: azure-pipelines-jobs-build-step.minverversionoverride.yml
    - template: azure-pipelines-jobs-build-step.restore.yml
    - template: azure-pipelines-jobs-build-step.netcoreapp3_1.yml
    - template: azure-pipelines-jobs-build-step.artifact.yml

  - job: BuildDotNet3_0
    displayName: 'Release branch (netcoreapp3.0, build)'
    timeoutInMinutes: 30
    pool:
      vmImage: 'windows-2019'
    variables:
      - name: DotnetBuildName
        value: 'netcoreapp3.0'
    steps:
    - template: azure-pipelines-jobs-build-step.dotnet.yml
    - template: azure-pipelines-jobs-build-step.minvertool.yml
    - template: azure-pipelines-jobs-build-step.snk.yml
    - template: azure-pipelines-jobs-build-step.minverversionoverride.yml
    - template: azure-pipelines-jobs-build-step.restore.yml
    - template: azure-pipelines-jobs-build-step.netcoreapp3_0.yml
    - template: azure-pipelines-jobs-build-step.artifact.yml

  - job: BuildDotNet2_1
    displayName: 'Release branch (netstandard2.1, build)'
    timeoutInMinutes: 30
    pool:
      vmImage: 'windows-2019'
    variables:
      - name: DotnetBuildName
        value: 'netstandard2.1'
    steps:
    - template: azure-pipelines-jobs-build-step.dotnet.yml
    - template: azure-pipelines-jobs-build-step.minvertool.yml
    - template: azure-pipelines-jobs-build-step.snk.yml
    - template: azure-pipelines-jobs-build-step.minverversionoverride.yml
    - template: azure-pipelines-jobs-build-step.restore.yml
    - template: azure-pipelines-jobs-build-step.netstandard2_1.yml
    - template: azure-pipelines-jobs-build-step.artifact.yml

  - job: BuildDotNet2_0
    displayName: 'Release branch (netstandard2.0, build)'
    timeoutInMinutes: 30
    pool:
      vmImage: 'windows-2019'
    variables:
      - name: DotnetBuildName
        value: 'netstandard2.0'
    steps:
    - template: azure-pipelines-jobs-build-step.dotnet.yml
    - template: azure-pipelines-jobs-build-step.minvertool.yml
    - template: azure-pipelines-jobs-build-step.snk.yml
    - template: azure-pipelines-jobs-build-step.minverversionoverride.yml
    - template: azure-pipelines-jobs-build-step.restore.yml
    - template: azure-pipelines-jobs-build-step.netstandard2_0.yml
    - template: azure-pipelines-jobs-build-step.artifact.yml
>>>>>>> 16189309

  - job: PublishBuildArtifacts
    condition: succeeded()
    dependsOn:
    - BuildDotNet5_0
    - BuildDotNet3_1
    - BuildDotNet3_0
    - BuildDotNet2_1
    - BuildDotNet2_0
    displayName: 'Store NuGet Packages for Production'
    timeoutInMinutes: 30
    pool:
      vmImage: 'windows-2019'
    variables:
      - name: ArtifactPackageName
        value: 'Production'
    steps:
    - template: azure-pipelines-jobs-build-step.minvertool.yml
    - template: azure-pipelines-jobs-build-step.minverversionoverride.yml
    - template: azure-pipelines-jobs-build-step.nuget.yml
      parameters:
        artifactPackages:
          - "net5.0"
          - "netcoreapp3.1"
          - "netcoreapp3.0"
          - "netstandard2.1"
          - "netstandard2.0"<|MERGE_RESOLUTION|>--- conflicted
+++ resolved
@@ -16,61 +16,6 @@
     - template: azure-pipelines-jobs-build-step.net5_0.yml
     - template: azure-pipelines-jobs-build-step.artifact.yml
 
-<<<<<<< HEAD
-    - task: UseDotNet@2
-      displayName: 'Use .Net Core SDK 5.0.201'
-      inputs:
-        version: 5.0.201
-
-    - task: DotNetCoreCLI@2
-      displayName: 'Install MinVer tool'
-      inputs:
-        command: custom
-        custom: tool
-        arguments: 'install --global minver-cli'
-
-    - task: DownloadSecureFile@1
-      displayName: 'Download cuemon.snk'
-      inputs:
-        secureFile: 'cuemon.snk'
-
-    - task: CopyFiles@2
-      displayName: 'Copy cuemon.snk to $(System.DefaultWorkingDirectory)'
-      inputs:
-        SourceFolder: '$(Agent.TempDirectory)'
-        Contents: cuemon.snk
-        TargetFolder: '$(System.DefaultWorkingDirectory)'
-
-    - script: |
-        minver > v.txt
-        set /p MINVERVERSIONOVERRIDE=<v.txt
-        @echo ##vso[task.setvariable variable=MINVERVERSIONOVERRIDE;]%MINVERVERSIONOVERRIDE%
-      displayName: 'Set MINVERVERSIONOVERRIDE (for MinVer)'
-      condition: eq(variables['Agent.OS'], 'Windows_NT')
-
-    - task: DotNetCoreCLI@2
-      displayName: Restore
-      inputs:
-        command: restore
-        projects: |
-          **/*.csproj
-
-    - task: DotNetCoreCLI@2
-      displayName: 'Build Assemblies'
-      inputs:
-        command: build
-        projects: |
-          src/**/*.csproj
-        arguments: '--configuration $(BuildConfiguration) --no-restore --framework net5.0'
-        workingDirectory: '$(BuildSource)'
-
-    - task: DotNetCoreCLI@2
-      displayName: dotnet pack
-      inputs:
-        command: pack
-        packagesToPack: src/**/*.csproj
-        nobuild: true
-=======
   - job: BuildDotNet3_1
     displayName: 'Release branch (netcoreapp3.1, build)'
     timeoutInMinutes: 30
@@ -138,7 +83,6 @@
     - template: azure-pipelines-jobs-build-step.restore.yml
     - template: azure-pipelines-jobs-build-step.netstandard2_0.yml
     - template: azure-pipelines-jobs-build-step.artifact.yml
->>>>>>> 16189309
 
   - job: PublishBuildArtifacts
     condition: succeeded()
