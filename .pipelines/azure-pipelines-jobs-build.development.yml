﻿jobs:
  - job: BuildDotNet5_0
    displayName: 'Development branch (net5, build, test, code-coverage, code-analysis)'
    timeoutInMinutes: 120
    strategy:
      matrix:
        Linux_Build_and_Test:
          imageName: 'ubuntu-20.04'
        Windows_Build_Test_and_Package:
          imageName: 'windows-2019'
    pool:
      vmImage: $(imageName)
    variables:
      - name: DotnetBuildName
        value: 'net5.0'
    steps:
<<<<<<< HEAD

    - task: UseDotNet@2
      condition: eq(variables['Agent.OS'], 'Linux')
      displayName: 'Use .Net Core SDK 2.1.814 (SonarCloud - LTS)'
      inputs:
        version: 2.1.814

    - task: UseDotNet@2
      displayName: 'Use .Net Core SDK 5.0.201'
      inputs:
        version: 5.0.201

    - task: DotNetCoreCLI@2
      displayName: 'Install MinVer tool'
      inputs:
        command: custom
        custom: tool
        arguments: 'update --global minver-cli'

    - task: DotNetCoreCLI@2
      condition: eq(variables['Agent.OS'], 'Linux')
      displayName: 'Install ReportGenerator tool'
      inputs:
        command: custom
        custom: tool
        arguments: update --global dotnet-reportgenerator-globaltool

    - task: DownloadSecureFile@1
      displayName: 'Download cuemon.snk'
      inputs:
        secureFile: 'cuemon.snk'

    - task: CopyFiles@2
      displayName: 'Copy cuemon.snk to $(System.DefaultWorkingDirectory)'
      inputs:
        SourceFolder: '$(Agent.TempDirectory)'
        Contents: cuemon.snk
        TargetFolder: '$(System.DefaultWorkingDirectory)'

    - script: |
        export MINVERVERSIONOVERRIDE=$(minver)
        echo $MINVERVERSIONOVERRIDE
        echo "##vso[task.setvariable variable=MINVERVERSIONOVERRIDE;]$MINVERVERSIONOVERRIDE"
      displayName: 'Set MINVERVERSIONOVERRIDE (for MinVer)'
      condition: eq(variables['Agent.OS'], 'Linux')

    - script: |
        minver > v.txt
        set /p MINVERVERSIONOVERRIDE=<v.txt
        @echo ##vso[task.setvariable variable=MINVERVERSIONOVERRIDE;]%MINVERVERSIONOVERRIDE%
      displayName: 'Set MINVERVERSIONOVERRIDE (for MinVer)'
      condition: eq(variables['Agent.OS'], 'Windows_NT')

    - task: DotNetCoreCLI@2
      displayName: Restore
      inputs:
        command: custom
        custom: restore
        projects: |
          **/*.csproj
        arguments: '--verbosity quiet'

    - task: DockerCompose@0
      condition: eq(variables['Agent.OS'], 'Linux')
      displayName: 'Spin up SQL Server for unit/integration test'
      inputs:
        containerregistrytype: 'Container Registry'
        dockerComposeFile: '**/docker-compose.yml'
        dockerComposeFileArgs: |
          SA_PASSWORD=$(awsql-password)
        dockerComposeCommand: "up -d"
        action: 'Run a Docker Compose command'

    - task: SonarCloudPrepare@1
      condition: eq(variables['Agent.OS'], 'Linux')
      displayName: 'Prepare Analysis on SonarCloud'
      inputs:
        SonarCloud: 'Cuemon-SonarCloud'
        organization: 'geekle'
        scannerMode: 'MSBuild'
        projectKey: 'Cuemon'
        projectName: 'Cuemon'
        projectVersion: '$(MINVERVERSIONOVERRIDE)'
        extraProperties: |
          sonar.exclusions=**/obj/**,**/bin/**
          sonar.cs.opencover.reportsPaths=$(Build.SourcesDirectory)/**/*opencover.xml
          sonar.cs.vstest.reportsPaths=$(Agent.TempDirectory)/*.trx

    - task: DotNetCoreCLI@2
      displayName: 'Build Assemblies'
      inputs:
        command: build
        projects: |
          src/**/*.csproj
        arguments: '--configuration $(BuildConfiguration) --verbosity quiet --no-restore'
        workingDirectory: '$(BuildSource)'

    - task: DotNetCoreCLI@2
      displayName: 'Test Solution - Linux'
      condition: and(succeeded(), eq(variables['Agent.OS'], 'Linux'))
      inputs:
        command: test
        projects: test/**/*.csproj
        arguments: '--configuration $(BuildConfiguration) --verbosity quiet --collect:"XPlat Code Coverage" /p:CollectCoverage=true /p:CoverletOutputFormat=opencover'
        publishTestResults: true
      env:
        ConnectionStrings__AdventureWorks: $(ConnectionStrings--AdventureWorks)

    - task: DotNetCoreCLI@2
      displayName: 'Test Solution - Windows'
      condition: and(succeeded(), eq(variables['Agent.OS'], 'Windows_NT'))
      inputs:
        command: test
        projects: test/**/*.csproj
        arguments: '--configuration $(BuildConfiguration) --verbosity quiet --collect:"XPlat Code Coverage" /p:CollectCoverage=true /p:CoverletOutputFormat=opencover --filter FullyQualifiedName!~SqlClient'
        publishTestResults: true

    - script: reportgenerator "-reports:**/*.opencover.xml" "-targetdir:$(Build.SourcesDirectory)/Coverage" "-reporttypes:Cobertura;HTMLInline;HTMLChart"
      condition: and(succeeded(), eq(variables['Agent.OS'], 'Linux'))
      displayName: 'Create Code Coverage Reports'

    - task: PublishCodeCoverageResults@1
      condition: and(succeeded(), eq(variables['Agent.OS'], 'Linux'))
      displayName: 'Publish Code Coverage'
      inputs:
        codeCoverageTool: Cobertura
        summaryFileLocation: '$(Build.SourcesDirectory)/Coverage/Cobertura.xml'
        reportDirectory: '$(Build.SourcesDirectory)/Coverage'

    - bash: bash <(curl -s https://codecov.io/bash)
      condition: and(succeeded(), eq(variables['Agent.OS'], 'Linux'))
      displayName: 'Upload to codecov.io'

    - task: SonarCloudAnalyze@1
      condition: and(succeeded(), eq(variables['Agent.OS'], 'Linux'))
      displayName: 'Run Sonar Cloud Code Analysis'

    - task: SonarCloudPublish@1
      condition: and(succeeded(), eq(variables['Agent.OS'], 'Linux'))
      displayName: 'Publish Quality Gate Result to Sonar Cloud'
      inputs:
        pollingTimeoutSec: '300'

    - task: DockerCompose@0
      condition: eq(variables['Agent.OS'], 'Linux')
      displayName: 'Take down SQL Server'
      inputs:
        containerregistrytype: 'Container Registry'
        dockerComposeFile: '**/docker-compose.yml'
        dockerComposeCommand: "down"
        action: 'Run a Docker Compose command'

    - task: DotNetCoreCLI@2
      condition: and(succeeded(), eq(variables['Agent.OS'], 'Windows_NT'))
      displayName: dotnet pack
      inputs:
        command: pack
        packagesToPack: src/**/*.csproj
        nobuild: true

    - task: WhiteSource Bolt@20
      condition: and(succeeded(), eq(variables['Agent.OS'], 'Windows_NT'))
      displayName: 'WhiteSource Bolt'

    - task: PublishBuildArtifacts@1
      condition: and(succeeded(), eq(variables['Agent.OS'], 'Windows_NT'))
      displayName: 'Store NuGet Packages'
      inputs:
        PathtoPublish: $(Build.ArtifactStagingDirectory)
        ArtifactName: Preview
        publishLocation: Container
=======
    - template: azure-pipelines-jobs-build-step.dotnet.yml
    - template: azure-pipelines-jobs-build-step.minvertool.yml
    - template: azure-pipelines-jobs-build-step.reportgenerator.yml
    - template: azure-pipelines-jobs-build-step.snk.yml
    - template: azure-pipelines-jobs-build-step.minverversionoverride.yml
    - template: azure-pipelines-jobs-build-step.restore.yml
    - template: azure-pipelines-jobs-build-step.dockercomposeup.yml
    - template: azure-pipelines-jobs-build-step.sonarcloudprepare.yml
    - template: azure-pipelines-jobs-build-step.net5_0.yml
    - template: azure-pipelines-jobs-build-step.unittest.yml
    - template: azure-pipelines-jobs-build-step.codecov.yml
    - template: azure-pipelines-jobs-build-step.sonarcloudfinalize.yml
    - template: azure-pipelines-jobs-build-step.dockercomposedown.yml
    - template: azure-pipelines-jobs-build-step.artifact.yml

  - job: BuildDotNet3_1
    displayName: 'Development branch (netcoreapp3.1, build)'
    timeoutInMinutes: 30
    strategy:
      matrix:
        Linux_Build:
          imageName: 'ubuntu-20.04'
        Windows_Build_and_Package:
          imageName: 'windows-2019'
    pool:
      vmImage: $(imageName)
    variables:
      - name: DotnetBuildName
        value: 'netcoreapp3.1'
    steps:
    - template: azure-pipelines-jobs-build-step.dotnet.yml
    - template: azure-pipelines-jobs-build-step.minvertool.yml
    - template: azure-pipelines-jobs-build-step.snk.yml
    - template: azure-pipelines-jobs-build-step.minverversionoverride.yml
    - template: azure-pipelines-jobs-build-step.restore.yml
    - template: azure-pipelines-jobs-build-step.netcoreapp3_1.yml
    - template: azure-pipelines-jobs-build-step.artifact.yml

  - job: BuildDotNet3_0
    displayName: 'Development branch (netcoreapp3.0, build)'
    timeoutInMinutes: 30
    strategy:
      matrix:
        Linux_Build:
          imageName: 'ubuntu-20.04'
        Windows_Build_and_Package:
          imageName: 'windows-2019'
    pool:
      vmImage: $(imageName)
    variables:
      - name: DotnetBuildName
        value: 'netcoreapp3.0'
    steps:
    - template: azure-pipelines-jobs-build-step.dotnet.yml
    - template: azure-pipelines-jobs-build-step.minvertool.yml
    - template: azure-pipelines-jobs-build-step.snk.yml
    - template: azure-pipelines-jobs-build-step.minverversionoverride.yml
    - template: azure-pipelines-jobs-build-step.restore.yml
    - template: azure-pipelines-jobs-build-step.netcoreapp3_0.yml
    - template: azure-pipelines-jobs-build-step.artifact.yml

  - job: BuildDotNet2_1
    displayName: 'Development branch (netstandard2.1, build)'
    timeoutInMinutes: 30
    strategy:
      matrix:
        Linux_Build:
          imageName: 'ubuntu-20.04'
        Windows_Build_and_Package:
          imageName: 'windows-2019'
    pool:
      vmImage: $(imageName)
    variables:
      - name: DotnetBuildName
        value: 'netstandard2.1'
    steps:
    - template: azure-pipelines-jobs-build-step.dotnet.yml
    - template: azure-pipelines-jobs-build-step.minvertool.yml
    - template: azure-pipelines-jobs-build-step.snk.yml
    - template: azure-pipelines-jobs-build-step.minverversionoverride.yml
    - template: azure-pipelines-jobs-build-step.restore.yml
    - template: azure-pipelines-jobs-build-step.netstandard2_1.yml
    - template: azure-pipelines-jobs-build-step.artifact.yml

  - job: BuildDotNet2_0
    displayName: 'Development branch (netstandard2.0, build)'
    timeoutInMinutes: 30
    strategy:
      matrix:
        Linux_Build:
          imageName: 'ubuntu-20.04'
        Windows_Build_and_Package:
          imageName: 'windows-2019'
    pool:
      vmImage: $(imageName)
    variables:
      - name: DotnetBuildName
        value: 'netstandard2.0'
    steps:
    - template: azure-pipelines-jobs-build-step.dotnet.yml
    - template: azure-pipelines-jobs-build-step.minvertool.yml
    - template: azure-pipelines-jobs-build-step.snk.yml
    - template: azure-pipelines-jobs-build-step.minverversionoverride.yml
    - template: azure-pipelines-jobs-build-step.restore.yml
    - template: azure-pipelines-jobs-build-step.netstandard2_0.yml
    - template: azure-pipelines-jobs-build-step.artifact.yml

  - job: PublishBuildArtifacts
    condition: succeeded()
    dependsOn:
    - BuildDotNet5_0
    - BuildDotNet3_1
    - BuildDotNet3_0
    - BuildDotNet2_1
    - BuildDotNet2_0
    displayName: 'Store NuGet Packages for Preview'
    timeoutInMinutes: 30
    pool:
      vmImage: 'windows-2019'
    variables:
      - name: ArtifactPackageName
        value: 'Preview'
    steps:
    - template: azure-pipelines-jobs-build-step.minvertool.yml
    - template: azure-pipelines-jobs-build-step.minverversionoverride.yml
    - template: azure-pipelines-jobs-build-step.nuget.yml
      parameters:
        artifactPackages:
          - "net5.0"
          - "netcoreapp3.1"
          - "netcoreapp3.0"
          - "netstandard2.1"
          - "netstandard2.0"
>>>>>>> 16189309
<|MERGE_RESOLUTION|>--- conflicted
+++ resolved
@@ -14,179 +14,6 @@
       - name: DotnetBuildName
         value: 'net5.0'
     steps:
-<<<<<<< HEAD
-
-    - task: UseDotNet@2
-      condition: eq(variables['Agent.OS'], 'Linux')
-      displayName: 'Use .Net Core SDK 2.1.814 (SonarCloud - LTS)'
-      inputs:
-        version: 2.1.814
-
-    - task: UseDotNet@2
-      displayName: 'Use .Net Core SDK 5.0.201'
-      inputs:
-        version: 5.0.201
-
-    - task: DotNetCoreCLI@2
-      displayName: 'Install MinVer tool'
-      inputs:
-        command: custom
-        custom: tool
-        arguments: 'update --global minver-cli'
-
-    - task: DotNetCoreCLI@2
-      condition: eq(variables['Agent.OS'], 'Linux')
-      displayName: 'Install ReportGenerator tool'
-      inputs:
-        command: custom
-        custom: tool
-        arguments: update --global dotnet-reportgenerator-globaltool
-
-    - task: DownloadSecureFile@1
-      displayName: 'Download cuemon.snk'
-      inputs:
-        secureFile: 'cuemon.snk'
-
-    - task: CopyFiles@2
-      displayName: 'Copy cuemon.snk to $(System.DefaultWorkingDirectory)'
-      inputs:
-        SourceFolder: '$(Agent.TempDirectory)'
-        Contents: cuemon.snk
-        TargetFolder: '$(System.DefaultWorkingDirectory)'
-
-    - script: |
-        export MINVERVERSIONOVERRIDE=$(minver)
-        echo $MINVERVERSIONOVERRIDE
-        echo "##vso[task.setvariable variable=MINVERVERSIONOVERRIDE;]$MINVERVERSIONOVERRIDE"
-      displayName: 'Set MINVERVERSIONOVERRIDE (for MinVer)'
-      condition: eq(variables['Agent.OS'], 'Linux')
-
-    - script: |
-        minver > v.txt
-        set /p MINVERVERSIONOVERRIDE=<v.txt
-        @echo ##vso[task.setvariable variable=MINVERVERSIONOVERRIDE;]%MINVERVERSIONOVERRIDE%
-      displayName: 'Set MINVERVERSIONOVERRIDE (for MinVer)'
-      condition: eq(variables['Agent.OS'], 'Windows_NT')
-
-    - task: DotNetCoreCLI@2
-      displayName: Restore
-      inputs:
-        command: custom
-        custom: restore
-        projects: |
-          **/*.csproj
-        arguments: '--verbosity quiet'
-
-    - task: DockerCompose@0
-      condition: eq(variables['Agent.OS'], 'Linux')
-      displayName: 'Spin up SQL Server for unit/integration test'
-      inputs:
-        containerregistrytype: 'Container Registry'
-        dockerComposeFile: '**/docker-compose.yml'
-        dockerComposeFileArgs: |
-          SA_PASSWORD=$(awsql-password)
-        dockerComposeCommand: "up -d"
-        action: 'Run a Docker Compose command'
-
-    - task: SonarCloudPrepare@1
-      condition: eq(variables['Agent.OS'], 'Linux')
-      displayName: 'Prepare Analysis on SonarCloud'
-      inputs:
-        SonarCloud: 'Cuemon-SonarCloud'
-        organization: 'geekle'
-        scannerMode: 'MSBuild'
-        projectKey: 'Cuemon'
-        projectName: 'Cuemon'
-        projectVersion: '$(MINVERVERSIONOVERRIDE)'
-        extraProperties: |
-          sonar.exclusions=**/obj/**,**/bin/**
-          sonar.cs.opencover.reportsPaths=$(Build.SourcesDirectory)/**/*opencover.xml
-          sonar.cs.vstest.reportsPaths=$(Agent.TempDirectory)/*.trx
-
-    - task: DotNetCoreCLI@2
-      displayName: 'Build Assemblies'
-      inputs:
-        command: build
-        projects: |
-          src/**/*.csproj
-        arguments: '--configuration $(BuildConfiguration) --verbosity quiet --no-restore'
-        workingDirectory: '$(BuildSource)'
-
-    - task: DotNetCoreCLI@2
-      displayName: 'Test Solution - Linux'
-      condition: and(succeeded(), eq(variables['Agent.OS'], 'Linux'))
-      inputs:
-        command: test
-        projects: test/**/*.csproj
-        arguments: '--configuration $(BuildConfiguration) --verbosity quiet --collect:"XPlat Code Coverage" /p:CollectCoverage=true /p:CoverletOutputFormat=opencover'
-        publishTestResults: true
-      env:
-        ConnectionStrings__AdventureWorks: $(ConnectionStrings--AdventureWorks)
-
-    - task: DotNetCoreCLI@2
-      displayName: 'Test Solution - Windows'
-      condition: and(succeeded(), eq(variables['Agent.OS'], 'Windows_NT'))
-      inputs:
-        command: test
-        projects: test/**/*.csproj
-        arguments: '--configuration $(BuildConfiguration) --verbosity quiet --collect:"XPlat Code Coverage" /p:CollectCoverage=true /p:CoverletOutputFormat=opencover --filter FullyQualifiedName!~SqlClient'
-        publishTestResults: true
-
-    - script: reportgenerator "-reports:**/*.opencover.xml" "-targetdir:$(Build.SourcesDirectory)/Coverage" "-reporttypes:Cobertura;HTMLInline;HTMLChart"
-      condition: and(succeeded(), eq(variables['Agent.OS'], 'Linux'))
-      displayName: 'Create Code Coverage Reports'
-
-    - task: PublishCodeCoverageResults@1
-      condition: and(succeeded(), eq(variables['Agent.OS'], 'Linux'))
-      displayName: 'Publish Code Coverage'
-      inputs:
-        codeCoverageTool: Cobertura
-        summaryFileLocation: '$(Build.SourcesDirectory)/Coverage/Cobertura.xml'
-        reportDirectory: '$(Build.SourcesDirectory)/Coverage'
-
-    - bash: bash <(curl -s https://codecov.io/bash)
-      condition: and(succeeded(), eq(variables['Agent.OS'], 'Linux'))
-      displayName: 'Upload to codecov.io'
-
-    - task: SonarCloudAnalyze@1
-      condition: and(succeeded(), eq(variables['Agent.OS'], 'Linux'))
-      displayName: 'Run Sonar Cloud Code Analysis'
-
-    - task: SonarCloudPublish@1
-      condition: and(succeeded(), eq(variables['Agent.OS'], 'Linux'))
-      displayName: 'Publish Quality Gate Result to Sonar Cloud'
-      inputs:
-        pollingTimeoutSec: '300'
-
-    - task: DockerCompose@0
-      condition: eq(variables['Agent.OS'], 'Linux')
-      displayName: 'Take down SQL Server'
-      inputs:
-        containerregistrytype: 'Container Registry'
-        dockerComposeFile: '**/docker-compose.yml'
-        dockerComposeCommand: "down"
-        action: 'Run a Docker Compose command'
-
-    - task: DotNetCoreCLI@2
-      condition: and(succeeded(), eq(variables['Agent.OS'], 'Windows_NT'))
-      displayName: dotnet pack
-      inputs:
-        command: pack
-        packagesToPack: src/**/*.csproj
-        nobuild: true
-
-    - task: WhiteSource Bolt@20
-      condition: and(succeeded(), eq(variables['Agent.OS'], 'Windows_NT'))
-      displayName: 'WhiteSource Bolt'
-
-    - task: PublishBuildArtifacts@1
-      condition: and(succeeded(), eq(variables['Agent.OS'], 'Windows_NT'))
-      displayName: 'Store NuGet Packages'
-      inputs:
-        PathtoPublish: $(Build.ArtifactStagingDirectory)
-        ArtifactName: Preview
-        publishLocation: Container
-=======
     - template: azure-pipelines-jobs-build-step.dotnet.yml
     - template: azure-pipelines-jobs-build-step.minvertool.yml
     - template: azure-pipelines-jobs-build-step.reportgenerator.yml
@@ -319,5 +146,4 @@
           - "netcoreapp3.1"
           - "netcoreapp3.0"
           - "netstandard2.1"
-          - "netstandard2.0"
->>>>>>> 16189309
+          - "netstandard2.0"