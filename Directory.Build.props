<Project>
  <PropertyGroup>
    <IsTestProject>$(MSBuildProjectName.EndsWith('Tests'))</IsTestProject>
    <IsMainAuthor Condition="'$(EMAIL)' == 'michael@geekle.io'">true</IsMainAuthor>
    <LangVersion>latest</LangVersion>
  </PropertyGroup>

  <PropertyGroup Condition="'$(TF_BUILD)' == 'true'">
    <ContinuousIntegrationBuild>true</ContinuousIntegrationBuild>
    <Deterministic>true</Deterministic>
  </PropertyGroup>

  <PropertyGroup Condition="'$(IsTestProject)' == 'false'">
<<<<<<< HEAD
    <TargetFrameworks>net7.0;net6.0;netstandard2.0</TargetFrameworks>
=======
    <TargetFrameworks>net8.0;net7.0;net6.0</TargetFrameworks>
>>>>>>> 4d74374e
    <Copyright>Copyright © Geekle 2009-2023. All rights reserved.</Copyright>
    <Authors>gimlichael</Authors>
    <Company>Geekle</Company>
    <Product>Cuemon for .NET</Product>
    <PackageIcon>icon.png</PackageIcon>
    <PackageIconUrl>https://nblcdn.net/cuemon/128x128.png</PackageIconUrl>
    <PackageReadmeFile>README.md</PackageReadmeFile>
    <PackageProjectUrl>https://www.cuemon.net/</PackageProjectUrl>
    <PackageLicenseExpression>MIT</PackageLicenseExpression>
    <RepositoryUrl>https://github.com/gimlichael/Cuemon</RepositoryUrl>
    <RepositoryType>git</RepositoryType>
    <NeutralLanguage>en-US</NeutralLanguage>
    <EmbedUntrackedSources>true</EmbedUntrackedSources>
    <PublishRepositoryUrl>true</PublishRepositoryUrl>
    <IncludeSymbols>true</IncludeSymbols>
    <SymbolPackageFormat>snupkg</SymbolPackageFormat>
    <GenerateDocumentationFile>true</GenerateDocumentationFile>
    <SignAssembly Condition="'$(TF_BUILD)' == 'true' OR '$(IsMainAuthor)' == 'true'">true</SignAssembly>
    <AssemblyOriginatorKeyFile>$(MSBuildThisFileDirectory)cuemon.snk</AssemblyOriginatorKeyFile>
    <NoWarn>7035</NoWarn>
  </PropertyGroup>

  <ItemGroup Condition="'$(NuGetPackageRoot)' != ''">
    <SourceRoot Include="$(NuGetPackageRoot)" RepositoryUrl="https://github.com/gimlichael/Cuemon" />
  </ItemGroup>

  <ItemGroup Condition="'$(IsTestProject)' == 'false'">
<<<<<<< HEAD
    <PackageReference Include="Microsoft.SourceLink.GitHub" Version="1.1.1" PrivateAssets="all"/>
=======
    <PackageReference Include="Microsoft.SourceLink.GitHub" Version="1.1.1" PrivateAssets="all" />
>>>>>>> 4d74374e
    <PackageReference Include="MinVer" Version="4.3.0" PrivateAssets="all" />
    <None Include="..\..\.nuget\icon.png" Pack="true" Visible="false" PackagePath="icon.png" />
    <None Include="..\..\.nuget\$(MSBuildProjectName)\README.md" Pack="true" PackagePath="\" />
  </ItemGroup>

  <PropertyGroup Condition="'$(IsTestProject)' == 'true'">
    <TargetFrameworks>net8.0;net7.0;net6.0</TargetFrameworks>
    <IsPackable>false</IsPackable>
    <RunAnalyzers>false</RunAnalyzers>
    <RunAnalyzersDuringBuild>false</RunAnalyzersDuringBuild>
    <RunAnalyzersDuringLiveAnalysis>false</RunAnalyzersDuringLiveAnalysis>
    <SonarQubeExclude>true</SonarQubeExclude>
    <WarningLevel>0</WarningLevel>
    <AnalysisLevel>none</AnalysisLevel>
    <NoWarn>NU1701</NoWarn>
    <CheckEolTargetFramework>false</CheckEolTargetFramework>
  </PropertyGroup>

  <ItemGroup Condition="'$(IsTestProject)' == 'true'">
<<<<<<< HEAD
    <PackageReference Include="Microsoft.NET.Test.Sdk" Version="17.6.3" />
    <PackageReference Include="xunit" Version="2.4.2" />
    <PackageReference Include="xunit.runner.visualstudio" Version="2.4.5">
=======
    <PackageReference Include="Microsoft.NET.Test.Sdk" Version="17.7.2" />
    <PackageReference Include="xunit" Version="2.5.0" />
    <PackageReference Include="xunit.runner.visualstudio" Version="2.5.0">
>>>>>>> 4d74374e
      <PrivateAssets>all</PrivateAssets>
      <IncludeAssets>runtime; build; native; contentfiles; analyzers; buildtransitive</IncludeAssets>
    </PackageReference>
    <PackageReference Include="coverlet.msbuild" Version="6.0.0">
      <PrivateAssets>all</PrivateAssets>
      <IncludeAssets>runtime; build; native; contentfiles; analyzers; buildtransitive</IncludeAssets>
    </PackageReference>
    <PackageReference Include="coverlet.collector" Version="6.0.0">
      <PrivateAssets>all</PrivateAssets>
      <IncludeAssets>runtime; build; native; contentfiles; analyzers; buildtransitive</IncludeAssets>
    </PackageReference>
  </ItemGroup>

  <ItemGroup Condition="'$(IsTestProject)' == 'true'">
    <ProjectReference Include="..\..\src\Cuemon.Extensions.Xunit\Cuemon.Extensions.Xunit.csproj" />
  </ItemGroup>
</Project><|MERGE_RESOLUTION|>--- conflicted
+++ resolved
@@ -11,11 +11,7 @@
   </PropertyGroup>
 
   <PropertyGroup Condition="'$(IsTestProject)' == 'false'">
-<<<<<<< HEAD
-    <TargetFrameworks>net7.0;net6.0;netstandard2.0</TargetFrameworks>
-=======
     <TargetFrameworks>net8.0;net7.0;net6.0</TargetFrameworks>
->>>>>>> 4d74374e
     <Copyright>Copyright © Geekle 2009-2023. All rights reserved.</Copyright>
     <Authors>gimlichael</Authors>
     <Company>Geekle</Company>
@@ -43,11 +39,7 @@
   </ItemGroup>
 
   <ItemGroup Condition="'$(IsTestProject)' == 'false'">
-<<<<<<< HEAD
-    <PackageReference Include="Microsoft.SourceLink.GitHub" Version="1.1.1" PrivateAssets="all"/>
-=======
     <PackageReference Include="Microsoft.SourceLink.GitHub" Version="1.1.1" PrivateAssets="all" />
->>>>>>> 4d74374e
     <PackageReference Include="MinVer" Version="4.3.0" PrivateAssets="all" />
     <None Include="..\..\.nuget\icon.png" Pack="true" Visible="false" PackagePath="icon.png" />
     <None Include="..\..\.nuget\$(MSBuildProjectName)\README.md" Pack="true" PackagePath="\" />
@@ -67,15 +59,9 @@
   </PropertyGroup>
 
   <ItemGroup Condition="'$(IsTestProject)' == 'true'">
-<<<<<<< HEAD
-    <PackageReference Include="Microsoft.NET.Test.Sdk" Version="17.6.3" />
-    <PackageReference Include="xunit" Version="2.4.2" />
-    <PackageReference Include="xunit.runner.visualstudio" Version="2.4.5">
-=======
     <PackageReference Include="Microsoft.NET.Test.Sdk" Version="17.7.2" />
     <PackageReference Include="xunit" Version="2.5.0" />
     <PackageReference Include="xunit.runner.visualstudio" Version="2.5.0">
->>>>>>> 4d74374e
       <PrivateAssets>all</PrivateAssets>
       <IncludeAssets>runtime; build; native; contentfiles; analyzers; buildtransitive</IncludeAssets>
     </PackageReference>
