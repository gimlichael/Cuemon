--- conflicted
+++ resolved
@@ -1,11 +1,7 @@
 trigger:
   branches:
     include:
-<<<<<<< HEAD
-    - development
-=======
     - release
->>>>>>> b6ff64cd
   paths:
     exclude:
     - .github/
