<Project>
  <PropertyGroup>
    <ManagePackageVersionsCentrally>true</ManagePackageVersionsCentrally>
  </PropertyGroup>
  <ItemGroup>
    <PackageVersion Include="AutoFixture" Version="4.18.1" />
<<<<<<< HEAD
=======
    <PackageVersion Include="Backport.System.Threading.Lock" Version="3.1.4" />
>>>>>>> e75f0c40
    <PackageVersion Include="Codebelt.Extensions.Xunit" Version="10.0.4" />
    <PackageVersion Include="Codebelt.Extensions.Xunit.Hosting" Version="10.0.4" />
    <PackageVersion Include="Codebelt.Extensions.Xunit.Hosting.AspNetCore" Version="10.0.4" />
    <PackageVersion Include="Meziantou.Xunit.ParallelTestFramework" Version="2.3.0" />
    <PackageVersion Include="Microsoft.NET.Test.Sdk" Version="17.14.1" />
    <PackageVersion Include="Microsoft.TestPlatform.ObjectModel" Version="17.14.1" />
    <PackageVersion Include="MinVer" Version="6.0.0" />
    <PackageVersion Include="NativeLibraryLoader" Version="1.0.13" />
    <PackageVersion Include="Xunit.Priority" Version="1.1.6" />
    <PackageVersion Include="coverlet.collector" Version="6.0.4" />
    <PackageVersion Include="coverlet.msbuild" Version="6.0.4" />
    <PackageVersion Include="xunit" Version="2.9.3" />
    <PackageVersion Include="xunit.runner.console" Version="2.9.3" />
<<<<<<< HEAD
    <PackageVersion Include="xunit.runner.visualstudio" Version="3.1.2" />
  </ItemGroup>
  <ItemGroup Condition="$(TargetFramework.StartsWith('net4'))">
    <PackageVersion Include="Microsoft.Data.Sqlite" Version="10.0.0-preview.5.25277.114" />
=======
    <PackageVersion Include="xunit.runner.visualstudio" Version="3.1.3" />
  </ItemGroup>
  <ItemGroup Condition="$(TargetFramework.StartsWith('net4'))">
    <PackageVersion Include="Microsoft.Data.Sqlite" Version="8.0.19" />
>>>>>>> e75f0c40
    <PackageVersion Include="System.Net.Http" Version="4.3.4" />
  </ItemGroup>
  <ItemGroup Condition="$(TargetFramework.StartsWith('netstandard2'))">
    <PackageVersion Include="Microsoft.Bcl.AsyncInterfaces" Version="10.0.0-preview.6.25358.103" />
    <PackageVersion Include="Microsoft.Extensions.Configuration" Version="10.0.0-preview.6.25358.103" />
    <PackageVersion Include="Microsoft.Extensions.Configuration.EnvironmentVariables" Version="10.0.0-preview.6.25358.103" />
    <PackageVersion Include="Microsoft.Extensions.Configuration.FileExtensions" Version="10.0.0-preview.6.25358.103" />
    <PackageVersion Include="Microsoft.Extensions.Configuration.Json" Version="10.0.0-preview.6.25358.103" />
    <PackageVersion Include="System.Threading.Tasks.Extensions" Version="4.6.3" />
    <PackageVersion Include="System.Text.Json" Version="10.0.0-preview.6.25358.103" />
    <PackageVersion Include="Microsoft.Data.SqlClient" Version="5.2.3" />
<<<<<<< HEAD
=======
    <PackageVersion Include="System.Text.Json" Version="8.0.6" />
  </ItemGroup>
  <ItemGroup Condition="$(TargetFramework.StartsWith('net8')) OR $(TargetFramework.StartsWith('netstandard2'))">
    <PackageVersion Include="Microsoft.Data.Sqlite" Version="8.0.19" />
    <PackageVersion Include="Microsoft.Extensions.DependencyInjection" Version="8.0.1" />
    <PackageVersion Include="Microsoft.Extensions.Hosting" Version="8.0.1" />
    <PackageVersion Include="Microsoft.Extensions.Http" Version="8.0.1" />
    <PackageVersion Include="Microsoft.Extensions.Options.ConfigurationExtensions" Version="8.0.0" />
>>>>>>> e75f0c40
  </ItemGroup>
  <ItemGroup Condition="$(TargetFramework.StartsWith('net9'))">
    <PackageVersion Include="Microsoft.Data.Sqlite" Version="9.0.8" />
    <PackageVersion Include="Microsoft.Extensions.DependencyInjection" Version="9.0.8" />
    <PackageVersion Include="Microsoft.Extensions.Hosting" Version="9.0.8" />
    <PackageVersion Include="Microsoft.Extensions.Http" Version="9.0.8" />
    <PackageVersion Include="Microsoft.Extensions.Options.ConfigurationExtensions" Version="9.0.8" />
  </ItemGroup>
  <ItemGroup Condition="$(TargetFramework.StartsWith('net10')) OR $(TargetFramework.StartsWith('netstandard2'))">
    <PackageVersion Include="Microsoft.Data.Sqlite" Version="10.0.0-preview.6.25358.103" />
    <PackageVersion Include="Microsoft.Extensions.DependencyInjection" Version="10.0.0-preview.6.25358.103" />
    <PackageVersion Include="Microsoft.Extensions.Hosting" Version="10.0.0-preview.6.25358.103" />
    <PackageVersion Include="Microsoft.Extensions.Http" Version="10.0.0-preview.6.25358.103" />
    <PackageVersion Include="Microsoft.Extensions.Options.ConfigurationExtensions" Version="10.0.0-preview.6.25358.103" />
  </ItemGroup>
  <ItemGroup Condition="$(TargetFramework.StartsWith('net9')) OR $(TargetFramework.StartsWith('net10'))">
    <PackageVersion Include="Microsoft.Data.SqlClient" Version="6.0.2" />
  </ItemGroup>
</Project><|MERGE_RESOLUTION|>--- conflicted
+++ resolved
@@ -4,10 +4,6 @@
   </PropertyGroup>
   <ItemGroup>
     <PackageVersion Include="AutoFixture" Version="4.18.1" />
-<<<<<<< HEAD
-=======
-    <PackageVersion Include="Backport.System.Threading.Lock" Version="3.1.4" />
->>>>>>> e75f0c40
     <PackageVersion Include="Codebelt.Extensions.Xunit" Version="10.0.4" />
     <PackageVersion Include="Codebelt.Extensions.Xunit.Hosting" Version="10.0.4" />
     <PackageVersion Include="Codebelt.Extensions.Xunit.Hosting.AspNetCore" Version="10.0.4" />
@@ -21,17 +17,11 @@
     <PackageVersion Include="coverlet.msbuild" Version="6.0.4" />
     <PackageVersion Include="xunit" Version="2.9.3" />
     <PackageVersion Include="xunit.runner.console" Version="2.9.3" />
-<<<<<<< HEAD
+    <PackageVersion Include="xunit.runner.visualstudio" Version="3.1.3" />
     <PackageVersion Include="xunit.runner.visualstudio" Version="3.1.2" />
   </ItemGroup>
   <ItemGroup Condition="$(TargetFramework.StartsWith('net4'))">
-    <PackageVersion Include="Microsoft.Data.Sqlite" Version="10.0.0-preview.5.25277.114" />
-=======
-    <PackageVersion Include="xunit.runner.visualstudio" Version="3.1.3" />
-  </ItemGroup>
-  <ItemGroup Condition="$(TargetFramework.StartsWith('net4'))">
-    <PackageVersion Include="Microsoft.Data.Sqlite" Version="8.0.19" />
->>>>>>> e75f0c40
+    <PackageVersion Include="Microsoft.Data.Sqlite" Version="10.0.0-preview.6.25358.103" />
     <PackageVersion Include="System.Net.Http" Version="4.3.4" />
   </ItemGroup>
   <ItemGroup Condition="$(TargetFramework.StartsWith('netstandard2'))">
@@ -43,17 +33,6 @@
     <PackageVersion Include="System.Threading.Tasks.Extensions" Version="4.6.3" />
     <PackageVersion Include="System.Text.Json" Version="10.0.0-preview.6.25358.103" />
     <PackageVersion Include="Microsoft.Data.SqlClient" Version="5.2.3" />
-<<<<<<< HEAD
-=======
-    <PackageVersion Include="System.Text.Json" Version="8.0.6" />
-  </ItemGroup>
-  <ItemGroup Condition="$(TargetFramework.StartsWith('net8')) OR $(TargetFramework.StartsWith('netstandard2'))">
-    <PackageVersion Include="Microsoft.Data.Sqlite" Version="8.0.19" />
-    <PackageVersion Include="Microsoft.Extensions.DependencyInjection" Version="8.0.1" />
-    <PackageVersion Include="Microsoft.Extensions.Hosting" Version="8.0.1" />
-    <PackageVersion Include="Microsoft.Extensions.Http" Version="8.0.1" />
-    <PackageVersion Include="Microsoft.Extensions.Options.ConfigurationExtensions" Version="8.0.0" />
->>>>>>> e75f0c40
   </ItemGroup>
   <ItemGroup Condition="$(TargetFramework.StartsWith('net9'))">
     <PackageVersion Include="Microsoft.Data.Sqlite" Version="9.0.8" />
